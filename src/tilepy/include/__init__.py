--- conflicted
+++ resolved
@@ -110,10 +110,6 @@
     "VisibleAtTime",
     "FulfillsRequirement",
     "FulfillsRequirementGreyObservations",
-<<<<<<< HEAD
-=======
-    # "ObtainHighestProbabilityCoordinates",
->>>>>>> 92c655ca
     "ComputeProbGalTargeted",
     "SubstractPointings",
     "SubstractGalaxiesCircle",
