--- conflicted
+++ resolved
@@ -1504,32 +1504,7 @@
     return P_Gal, P_GW, noncircleGal, talreadysumipixarray
 
 
-<<<<<<< HEAD
-def SubstractPointings(tpointingFile, galaxies, talreadysumipixarray, tsum_dP_dV, FOV, prob, nside):
-=======
-def SimpleGWprob(prob, finalGals, talreadysumipixarray, FOV, nside):
-    '''Computes probability Pgw in FoV but it takes into account a list of pixels to avoid recounting already observed zones.
-    bool doPlot when  = True is used to plot the maps
-    '''
-    targetCoord = co.SkyCoord(
-        finalGals['RAJ2000'][:1], finalGals['DEJ2000'][:1], frame='fk5', unit=(u.deg, u.deg))
-    radius = FOV
-    t = 0.5 * np.pi - targetCoord[0].dec.rad
-    p = targetCoord[0].ra.rad
-    xyz = hp.ang2vec(t, p)
-    ipix_disc = hp.query_disc(nside, xyz, np.deg2rad(radius))
-    effectiveipix_disc = []
-
-    for j in range(0, len(ipix_disc)):
-        if not (ipix_disc[j] in talreadysumipixarray):
-            effectiveipix_disc.append(ipix_disc[j])
-
-    probability = prob[effectiveipix_disc].sum()
-    return probability
-
-
 def SubstractPointings(tpointingFile, galaxies, talreadysumipixarray, tsum_dP_dV, prob, obspar, nside):
->>>>>>> 7ec776d6
 
     FOV = obspar.FOV
 
@@ -2031,330 +2006,4 @@
     @classmethod
     def AddRunDuration_to_StartingTime(cls, obspar):  
         previousTime = np.genfromtxt(obspar.pointingsFile, usecols=(0),skip_header=1, unpack=True, dtype='str')   
-<<<<<<< HEAD
-        obspar.obsTime = datetime.datetime.strptime(str(previousTime), '%Y-%m-%dT%H:%M:%S')+ datetime.timedelta(minutes=np.float64(obspar.duration))
-=======
-        obspar.obsTime = datetime.datetime.strptime(str(previousTime), '%Y-%m-%dT%H:%M:%S')+ datetime.timedelta(minutes=np.float64(obspar.duration))
-
-def ZenithAngleCut_TwoTimes(prob, nside, time, time1, minProbcut, maxZenith, observatory):
-    '''
-    Mask in the pixels with zenith angle larger than maxZenith
-    '''
-
-    # Initial time
-    frame = co.AltAz(obstime=time, location=observatory)
-    pprob = prob
-
-    mzenith = hp.ma(pprob)
-    maskzenith = np.zeros(hp.nside2npix(nside), dtype=bool)
-
-    pixel_theta, pixel_phi = hp.pix2ang(nside, np.arange(hp.nside2npix(nside)))
-    ra = np.rad2deg(pixel_phi)
-    dec = np.rad2deg(0.5 * np.pi - pixel_theta)
-    targetCoord_map = co.SkyCoord(ra, dec, frame='fk5', unit=(u.deg, u.deg))
-    altaz_map = targetCoord_map.transform_to(frame)
-    maskzenith[altaz_map.alt.value < 90 - maxZenith] = 1
-    mzenith.mask = maskzenith
-    # hp.mollview(mzenith)
-    # plt.show()
-    # plt.savefig("/Users/mseglar/Documents/GitLab/gw-follow-up-simulations/Zenithmask_%g.png")
-
-    yprob = ma.masked_array(pprob, mzenith.mask)
-    # hp.mollview(yprob)
-    # plt.savefig("/Users/mseglar/Documents/GitLab/gw-follow-up-simulations/Zenithmask_prob_%g.png")
-
-    # print('Integrated probability of the masked map', np.sum(yprob))
-
-    # End time
-    frame = co.AltAz(obstime=time1, location=observatory)
-    ppprob = pprob
-
-    mzenith = hp.ma(ppprob)
-    maskzenith = np.zeros(hp.nside2npix(nside), dtype=bool)
-
-    pixel_theta, pixel_phi = hp.pix2ang(nside, np.arange(hp.nside2npix(nside)))
-    ra = np.rad2deg(pixel_phi)
-    dec = np.rad2deg(0.5 * np.pi - pixel_theta)
-    targetCoord_map = co.SkyCoord(ra, dec, frame='fk5', unit=(u.deg, u.deg))
-    altaz_map = targetCoord_map.transform_to(frame)
-    maskzenith[altaz_map.alt.value < 90 - maxZenith] = 1
-    mzenith.mask = maskzenith
-
-    # plt.savefig("/Users/mseglar/Documents/GitLab/gw-follow-up-simulations/Zenithmask_%g.png")
-
-    xprob = ma.masked_array(yprob, mzenith.mask)
-
-    if np.sum(yprob) < minProbcut:
-        ObsBool = False
-    else:
-        ObsBool = True
-
-    return ObsBool, yprob
-
-
-def ComputeProbability2D_SelectClusters(prob, highres, radecs, conf, time, DelayObs, interObsSlew, obspar, ID, ipixlist, ipixlistHR, counter, datasetDir, outDir, useGreytime, plot):
-    '''
-    Compute probability in 2D by taking the highest value pixel
-    '''
-
-    reducedNside = obspar.reducedNside
-    HRnside = obspar.HRnside
-    minProbcut = obspar.minProbcut
-    maxZenith = obspar.maxZenith
-    radius = obspar.FOV
-
-    frame = co.AltAz(obstime=time, location=obspar.location)
-    thisaltaz = radecs.transform_to(frame)
-    pix_alt1 = thisaltaz.alt.value
-
-    grbFilename = datasetDir + 'GRB-GW_TeV_catO5/catO5_' + ID + '.fits'
-
-    if useGreytime:
-        moonaltazs = get_body("moon",Time(time, scale='utc')).transform_to(
-            AltAz(obstime=Time(time), location=obspar.location))
-        # Zenith and Moon angular distance mask
-        pix_ra = radecs.ra.value[
-            (thisaltaz.alt.value > 90 - maxZenith) & (thisaltaz.separation(moonaltazs) > 30 * u.deg)]
-        pix_dec = radecs.dec.value[
-            (thisaltaz.alt.value > 90 - maxZenith) & (thisaltaz.separation(moonaltazs) > 30 * u.deg)]
-
-    else:
-        # Zenith angle mask
-        pix_ra = radecs.ra.value[thisaltaz.alt.value > (90 - maxZenith)]
-        pix_dec = radecs.dec.value[thisaltaz.alt.value > (90 - maxZenith)]
-        zenith_ini = 90 - pix_alt1[thisaltaz.alt.value > (90 - maxZenith)]
-
-    phipix = np.deg2rad(pix_ra)
-    thetapix = 0.5 * np.pi - np.deg2rad(pix_dec)
-
-    ipix = hp.ang2pix(reducedNside, thetapix, phipix)
-
-    dp_Pix_Fov = np.empty(len(pix_ra), dtype=object)
-    exposure = np.empty(len(pix_ra), dtype=object)
-    zenith_end = np.empty(len(pix_ra), dtype=object)
-    # print(len(phipix),len(thetapix),len(ipix),len(pix_ra),len(pix_dec), len(dp_Pix_Fov), len(pix_alt), len(zenith_end), len(exposure))
-
-    cat_pix = Table([ipix, pix_ra, pix_dec, dp_Pix_Fov, zenith_ini, zenith_end, exposure],
-                    names=('PIX', 'PIXRA', 'PIXDEC', 'PIXFOVPROB', 'ZENITH_INI', 'ZENITH_END', 'EXPOSURE'))
-
-    dp_dV_FOV = []
-
-    xyzpix = hp.ang2vec(thetapix, phipix)
-
-    for i in range(0, len(cat_pix)):
-        ipix_discfull = hp.query_disc(HRnside, xyzpix[i], np.deg2rad(radius))
-        maskComputeProb = np.isin(ipix_discfull, ipixlistHR, invert=True)
-        dp_dV_FOV.append(highres[ipix_discfull[maskComputeProb]].sum())
-
-    cat_pix['PIXFOVPROB'] = dp_dV_FOV
-
-    # Mask already observed pixels
-
-    mask = np.isin(cat_pix['PIX'], ipixlist, invert=True)
-
-    if all(np.isin(cat_pix['PIX'], ipixlist, invert=False)):
-        maskcat_pix = cat_pix
-    else:
-        maskcat_pix = cat_pix[mask]
-
-    # Sort table
-    sortcat = maskcat_pix[np.flipud(np.argsort(maskcat_pix['PIXFOVPROB']))]
-    ObsCase = 'SourceOutFoV'  # Default case, the source is not in CTA FoV
-
-    # Fill a the column EXPOSURE column. Corresponds to the time that one needs to observe to get 5sigma for the highest of the list
-    # Three cases depending on the IRFs that should be used (60,40,20)
-    grbSensPath = '/grbsens_output_v3_Sep_2022/'+ conf +'_configuration_EBL/grbsens-5.0sigma_t1s-t16384s_irf-'
-
-    if (np.any(sortcat['ZENITH_INI'] > 55)):
-        # ObsCase, texp60 = ObtainSingleObservingTimes(TotalExposure, DelayObs, interObsSlew, ID, obspar,datasetDir, zenith=60)
-        # if observatory.name == "North":
-        # "sensitivity-5sigma_irf-North_z20_0.5.txt"
-        grbSensFile = datasetDir + grbSensPath +obspar.name+ "_z60_0.5h.txt"
-        grb_result = GetExposureForDetection(
-            grbSensFile, grbFilename, DelayObs)
-        #print(grb_result)
-        if (grb_result['obs_time'] == -1):
-            ObsCase = 'TimeNotEnough'
-            sortcat['EXPOSURE'][sortcat['ZENITH_INI'] > 55] = False
-        else:
-            texp60 = grb_result['obs_time']
-            #print("ObsCase60", ObsCase, 'time =', texp60)
-            # Cat60 = sortcat[sortcat['ZENITH_INI'] >55]
-            # print("ObsCase60", ObsCase)
-            sortcat['EXPOSURE'][sortcat['ZENITH_INI'] > 55] = texp60
-            frame = co.AltAz(
-                obstime=time + datetime.timedelta(seconds=texp60), location=obspar.location)
-            catCoord60 = co.SkyCoord(sortcat['PIXRA'][sortcat['ZENITH_INI'] > 55],
-                                     sortcat['PIXDEC'][sortcat['ZENITH_INI'] > 55], frame='fk5', unit=(u.deg, u.deg))
-            thisaltaz60 = catCoord60.transform_to(frame)
-            pix_zen60 = 90 - thisaltaz60.alt.value
-            sortcat['ZENITH_END'][sortcat['ZENITH_INI'] > 55] = pix_zen60
-
-    mask1 = sortcat['ZENITH_INI'] >= 30
-    mask2 = sortcat['ZENITH_INI'] <= 55
-
-    if (sortcat['ZENITH_INI'][mask1 & mask2].any()):
-        # ObsCase, texp40 = ObtainSingleObservingTimes(TotalExposure, DelayObs, interObsSlew, ID, obspar,datasetDir, zenith=40)
-
-        # "sensitivity-5sigma_irf-North_z20_0.5.txt"
-        grbSensFile = datasetDir + grbSensPath + obspar.name + "_z40_0.5h.txt"
-        grb_result = GetExposureForDetection(
-            grbSensFile, grbFilename, DelayObs)
-        #print(grb_result)
-        if (grb_result['obs_time'] == -1):
-            ObsCase = 'TimeNotEnough'
-            sortcat['EXPOSURE'][(30 <= sortcat['ZENITH_INI']) & (
-                sortcat['ZENITH_INI'] <= 55)] = False
-        else:
-            texp40 = grb_result['obs_time']
-            #print("ObsCase40", ObsCase, 'time=', texp40)
-            sortcat['EXPOSURE'][(30 <= sortcat['ZENITH_INI']) & (
-                sortcat['ZENITH_INI'] <= 55)] = texp40
-            # Cat40 = sortcat[(30 < sortcat['ZENITH_INI']) & (sortcat['ZENITH_INI'] < 55)]
-            # print(Cat40)
-            frame = co.AltAz(
-                obstime=time + datetime.timedelta(seconds=texp40), location=obspar.location)
-            catCoord40 = co.SkyCoord(sortcat['PIXRA'][(30 <= sortcat['ZENITH_INI']) & (sortcat['ZENITH_INI'] <= 55)],
-                                     sortcat['PIXDEC'][(30 <= sortcat['ZENITH_INI']) & (
-                                         sortcat['ZENITH_INI'] <= 55)],
-                                     frame='fk5', unit=(u.deg, u.deg))
-            # print("radecs",radecs)
-            thisaltaz40 = catCoord40.transform_to(frame)
-            pix_zen40 = 90 - thisaltaz40.alt.value
-            sortcat["ZENITH_END"][(30 <= sortcat['ZENITH_INI']) & (
-                sortcat['ZENITH_INI'] <= 55)] = pix_zen40
-
-    if (np.any(sortcat['ZENITH_INI'] < 30)):
-        # ObsCase, texp20 = ObtainSingleObservingTimes(TotalExposure, DelayObs, interObsSlew, ID, obspar, datasetDir, zenith=20)
-
-        # "sensitivity-5sigma_irf-North_z20_0.5.txt"
-        grbSensFile = datasetDir + grbSensPath + obspar.name + "_z20_0.5h.txt"
-        grb_result = GetExposureForDetection(
-            grbSensFile, grbFilename, DelayObs)
-        if (grb_result['obs_time'] == -1):
-            ObsCase = 'TimeNotEnough'
-            sortcat['EXPOSURE'][sortcat['ZENITH_INI'] < 30] = False
-        else:
-            texp20 = grb_result['obs_time']
-            #print("ObsCase20", ObsCase, 'time=', texp20)
-            sortcat['EXPOSURE'][sortcat['ZENITH_INI'] < 30] = texp20
-            # Cat20 = sortcat[sortcat['ZENITH_INI'] < 30]
-            # print(Cat30)
-            # print("time + datetime.timedelta(seconds=texp20)",time + datetime.timedelta(seconds=texp20))
-            # print("observatory.location",observatory.location)
-            frame = co.AltAz(
-                obstime=time + datetime.timedelta(seconds=texp20), location=obspar.location)
-            catCoord20 = co.SkyCoord(sortcat['PIXRA'][sortcat['ZENITH_INI'] < 30],
-                                     sortcat['PIXDEC'][sortcat['ZENITH_INI'] < 30], frame='fk5', unit=(u.deg, u.deg))
-            thisaltaz20 = catCoord20.transform_to(frame)
-            pix_zen20 = 90 - thisaltaz20.alt.value
-            sortcat["ZENITH_END"][sortcat['ZENITH_INI'] < 30] = pix_zen20
-
-    # Check how many false values there are in the array
-    # false_count = sum(not i for i in sortcat['EXPOSURE'])
-    
-    # print("Number of False values:", false_count,'vs. the number of entries being', len(sortcat['EXPOSURE']))
-    # Mask the catalog from the entries that are actually not feaseable from exposure value
-    if False in sortcat['EXPOSURE']:
-        maskExposure = (sortcat['EXPOSURE'] != False)
-        #print(maskExposure)
-        sortcat = sortcat[maskExposure]
-
-    # Mask if it is not visible at the end of the window
-    mask = np.isin(sortcat['ZENITH_END'], 66, invert=True)
-    maskcat_zen = sortcat[mask]
-    if (len(sortcat[mask]) == 0):
-        P_GW = 0
-        targetCoord = False
-        ObsExp = False
-        ZenIni = False
-        ZenEnd = False
-        #print('Obscase', ObsCase)
-    else:
-        sortcat = maskcat_zen[np.flipud(np.argsort(maskcat_zen['PIXFOVPROB']))]
-        targetCoord = co.SkyCoord(
-            sortcat['PIXRA'][:1][0], sortcat['PIXDEC'][:1][0], frame='fk5', unit=(u.deg, u.deg))
-        # print('targetCoord',targetCoord)
-
-        P_GW = sortcat['PIXFOVPROB'][:1][0]
-        ObsExp = sortcat['EXPOSURE'][:1][0]
-        ZenIni = sortcat['ZENITH_INI'][:1][0]
-        ZenEnd = sortcat['ZENITH_END'][:1][0]
-
-        # Include to the list of pixels already observed
-
-        if (P_GW >= minProbcut):
-            # Chose highest
-            phip = float(np.deg2rad(targetCoord.ra.deg))
-            thetap = float(0.5 * np.pi - np.deg2rad(targetCoord.dec.deg))
-            xyz = hp.ang2vec(thetap, phip)
-
-            # ipix_discComputeProb = hp.query_disc(HRnside, xyz, np.deg2rad(radius))
-            # maskComputeProb=[np.isin(ipix_discComputeProb, ipixlist,invert=True)]
-            # print('maskedP_GW',highres[ipix_discComputeProb[maskComputeProb]].sum())
-            ipixlistHR.extend(hp.query_disc(HRnside, xyz, np.deg2rad(radius)))
-            ipix_disc = hp.query_disc(reducedNside, xyz, np.deg2rad(radius))
-            ipixlist.extend(ipix_disc)
-
-            ######################################
-
-            # PLOT THE RESULTS
-            if (plot):
-                # path = outDir + '/EvolutionPlot'
-                path = '%s/Pointing_Plotting/%s/EvolutionPlot' % (outDir, ID)
-                if not os.path.exists(path):
-                    os.makedirs(path)
-                # nside = 1024
-
-                hp.mollview(prob, title="With FoV circle")
-
-                # hp.gnomview(prob, xsize=500, ysize=500, rot=[targetCoord.ra.deg, targetCoord.dec.deg], reso=8.0)
-                hp.graticule()
-                # print('This skymap has nside equals to',hp.npix2nside(len(highres)))
-                # plt.savefig('%s/Pointing-prob_%g.png' % (path, counter))
-
-                ipix_discplot = hp.query_disc(HRnside, xyz, np.deg2rad(radius))
-                tt, pp = hp.pix2ang(HRnside, ipix_discplot)
-                ra2 = np.rad2deg(pp)
-                dec2 = np.rad2deg(0.5 * np.pi - tt)
-                skycoord = co.SkyCoord(
-                    ra2, dec2, frame='fk5', unit=(u.deg, u.deg))
-                # hp.visufunc.projplot(skycoord.ra, skycoord.dec, 'y.', lonlat=True, coord="C")
-                # plt.show()
-                # observatory = co.EarthLocation(lat=-23.271333 * u.deg, lon=16.5 * u.deg, height=1800 * u.m)
-
-                hp.visufunc.projplot(
-                    sortcat['PIXRA'][:1], sortcat['PIXDEC'][:1], 'r.', lonlat=True, coord="C")
-                MaxCoord = SkyCoord(
-                    sortcat['PIXRA'][:1], sortcat['PIXDEC'][:1], frame='fk5', unit=(u.deg, u.deg))
-                separations = skycoord.separation(MaxCoord)
-                tempmask = separations < (radius + 0.01 * radius) * u.deg
-                tempmask2 = separations > (radius - 0.01 * radius) * u.deg
-                hp.visufunc.projplot(skycoord[tempmask & tempmask2].ra, skycoord[tempmask & tempmask2].dec, 'g.',
-                                     lonlat=True,
-                                     coord="C", linewidth=0.1)
-                plt.savefig('%s/Pointing-prob-FoV_%g.png' % (path, counter))
-                altcoord = np.empty(100)
-                azcoord = np.random.rand(100) * 360
-                plt.savefig('%s/Pointing-prob-FoV_%g.png' % (path, counter))
-                plt.close()
-            # for i in range(0,1):
-            #    altcoord.fill(90-(maxZenith-5*i))
-            #    RandomCoord = SkyCoord(azcoord, altcoord, frame='altaz', unit=(u.deg, u.deg), obstime=time,location=observatory)
-            #    RandomCoord_radec = RandomCoord.transform_to('fk5')
-            #    hp.visufunc.projplot(RandomCoord_radec.ra, RandomCoord_radec.dec, 'b.', lonlat=True, coord="C")
-            # plt.show()
-            # plt.savefig('%s/Pointing-zencut_%g.png' % (path,counter))
-        altcoord = np.empty(100)
-        azcoord = np.random.rand(100) * 360
-        # for i in range(0,1):
-        #    altcoord.fill(90-(maxZenith-5*i))
-        #    RandomCoord = SkyCoord(azcoord, altcoord, frame='altaz', unit=(u.deg, u.deg), obstime=time,location=observatory)
-        #    RandomCoord_radec = RandomCoord.transform_to('fk5')
-        #    hp.visufunc.projplot(RandomCoord_radec.ra, RandomCoord_radec.dec, 'b.', lonlat=True, coord="C")
-        # plt.show()
-        # plt.savefig('%s/Pointing-zencut_%g.png' % (path,counter))
-        #plt.close()
-
-    return P_GW, targetCoord, ObsExp, ZenIni, ZenEnd, ObsCase, ipixlist, ipixlistHR
->>>>>>> 7ec776d6
+        obspar.obsTime = datetime.datetime.strptime(str(previousTime), '%Y-%m-%dT%H:%M:%S')+ datetime.timedelta(minutes=np.float64(obspar.duration))