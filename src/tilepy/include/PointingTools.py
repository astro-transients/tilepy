#
# Copyright (C) 2016-2024  tilepy developers (Monica Seglar-Arroyo, Halim Ashkar, Fabian Schussler, Mathieu de Bony)
#
# This program is free software: you can redistribute it and/or modify
# it under the terms of the GNU General Public License as published by
# the Free Software Foundation, either version 3 of the License, or
# (at your option) any later version.
#
# This program is distributed in the hope that it will be useful,
# but WITHOUT ANY WARRANTY; without even the implied warranty of
# MERCHANTABILITY or FITNESS FOR A PARTICULAR PURPOSE.  See the
# GNU General Public License for more details.
#
# You should have received a copy of the GNU General Public License
# along with this program.  If not, see <https://www.gnu.org/licenses/>.
#
##################################################################################################
#                           Low-level tools to schedule tiled observations                     #
##################################################################################################


import datetime

#####################################################################
# Packages
import os

import astropy.coordinates as co
import ephem
import healpy as hp
import matplotlib.pyplot as plt
import numpy as np
import numpy.ma as ma
import pytz
import six
import tables
from astropy import units as u
from astropy.coordinates import AltAz, Angle, EarthLocation, SkyCoord, get_body
from astropy.table import Table
from astropy.time import Time
from gdpyc import DustMap
from pytz import timezone
from six.moves import configparser
from skyfield import almanac
from skyfield.api import E, N, load, wgs84

if six.PY2:
    ConfigParser = configparser.SafeConfigParser
else:
    ConfigParser = configparser.ConfigParser

__all__ = [
    "Tools",
    "Observer",
    "NextWindowTools",
    "getdate",
    "UNIQSkymap_toNested",
    "get_lvk_uniq_maps",
    "NightDarkObservation",
    "NightDarkObservationwithGreyTime",
    "ZenithAngleCut",
    "ComputeProbability2D",
    "SubstractPointings2D",
    "TransformRADec",
    "LoadGalaxies",
    "LoadGalaxies_SteMgal",
    "VisibleAtTime",
    "FulfillsRequirement",
    "FulfillsRequirementGreyObservations",
    "ObtainHighestProbabilityCoordinates",
    "ComputeProbGalTargeted",
    "SubstractPointings",
    "SubstractGalaxiesCircle",
    "ComputePGalinFOV",
    "ModifyCatalogue",
    "ComputeProbPGALIntegrateFoV",
    "Get90RegionPixReduced",
    "Get90RegionPixGal",
    "IsSourceInside",
    "FillSummary",
    "GetSatelliteName",
    "GetSatelliteTime",
    "GetSatellitePositions",
    "OccultationCut",
    "GetEarthOccultedPix",
    "GetMoonOccultedPix",
    "GetSunOccultedPix",
    "SAA_Times",
    "PlotSpaceOcc",
    "GetBestNSIDE",
    "FillSummary",
]


class Tools:
    """
    class with different visibility check functions and other setting and rising of the sun and the moon functions
    """

    @classmethod
    def IsDarkness(cls, obsTime, obspar):
        sunAlt = Tools.SunAlt(obsTime, obspar)
        moonAlt = Tools.MoonAlt(obsTime, obspar)
        SunDown = obspar.sunDown
        MoonDown = obspar.moonDown

        if sunAlt > SunDown:
            return False
        if moonAlt > MoonDown:
            return False

        return True

    @classmethod
    def IsGreyness(cls, obsTime, obspar):
        # SUN altitude
        sunAlt = Tools.SunAlt(obsTime, obspar)
        # MOON altitude
        moonAlt = Tools.MoonAlt(obsTime, obspar)
        # MOON azimuth
        # moonAz = Tools.MoonAz(obsTime,obsSite)
        # MOON phase
        moonPhase = Tools.MoonPhase(obsTime, obspar)
        SunDown = obspar.sunDown
        MoonDown = obspar.moonDown
        MoonGrey = obspar.moonGrey
        MoonPhase = obspar.moonPhase
        if sunAlt > SunDown:
            return False
        if moonAlt > MoonGrey:
            return False
        if moonPhase > MoonPhase and moonAlt > MoonDown:
            return False
        return True

    @classmethod
    def MoonPhase(cls, obsTime, obspar):
        moon = ephem.Moon()
        obs = ephem.Observer()
        obs.lon = str(obspar.lon / u.deg)
        obs.lat = str(obspar.lat / u.deg)
        obs.elev = obspar.height / u.m
        obs.date = obsTime  # Requires time in UTC
        moon.compute(obs)

        # print("Phase of the moon = %s percent" % moon.phase)

        return moon.phase

    @classmethod
    def SunAlt(cls, obsTime, obspar):
        sun = get_body("sun", Time(obsTime, scale="utc")).transform_to(
            AltAz(obstime=Time(obsTime, scale="utc"), location=obspar.location)
        )
        # print(Time(obsTime),obsSite.location)
        # print(get_sun(Time(obsTime)))
        # print(sun.alt/u.deg)
        return sun.alt / u.deg

    @classmethod
    def MoonAlt(cls, obsTime, obspar):
        moon = ephem.Moon()
        obs = ephem.Observer()
        obs.lon = str(obspar.lon / u.deg)
        obs.lat = str(obspar.lat / u.deg)
        obs.elev = obspar.height / u.m
        obs.date = obsTime  # Requires time in UTC
        # print(obs)
        moon.compute(obs)
        # print('Altitude of the moon = ',moon.alt * 180. / np.pi)
        return moon.alt * 180.0 / np.pi

    @classmethod
    def NextSunrise(cls, obsTime, obspar):
        sun = ephem.Sun()
        obs = ephem.Observer()
        obs.lon = str(obspar.lon / u.deg)
        obs.lat = str(obspar.lat / u.deg)
        obs.elev = obspar.height / u.m
        obs.date = obsTime  # Requires time in UTC
        # obs.horizon = obspar.horizonSun
        obs.horizon = Angle(obspar.sunDown, u.deg).to_string(unit=u.degree, sep=":")
        sun.compute(obs)
        nextSunrise = (
            obs.next_rising(sun, use_center=True).datetime().replace(tzinfo=pytz.utc)
        )
        return nextSunrise

    @classmethod
    def PreviousSunrise(cls, obsTime, obspar):
        sun = ephem.Sun()
        obs = ephem.Observer()
        obs.lon = str(obspar.lon / u.deg)
        obs.lat = str(obspar.lat / u.deg)
        obs.elev = obspar.height / u.m
        obs.date = obsTime  # Requires time in UTC
        # obs.horizon = obspar.horizonSun
        obs.horizon = Angle(obspar.sunDown, u.deg).to_string(unit=u.degree, sep=":")
        sun.compute(obs)
        previousSunrise = (
            obs.previous_rising(sun, use_center=True)
            .datetime()
            .replace(tzinfo=pytz.utc)
        )
        return previousSunrise

    @classmethod
    def NextSunset(cls, obsTime, obspar):
        sun = ephem.Sun()
        obs = ephem.Observer()
        obs.lon = str(obspar.lon / u.deg)
        obs.lat = str(obspar.lat / u.deg)
        obs.elev = obspar.height / u.m
        obs.date = obsTime  # Requires time in UTC
        # obs.horizon = obspar.horizonSun
        obs.horizon = Angle(obspar.sunDown, u.deg).to_string(unit=u.degree, sep=":")
        sun.compute(obs)
        nextSunset = (
            obs.next_setting(sun, use_center=True).datetime().replace(tzinfo=pytz.utc)
        )
        return nextSunset

    @classmethod
    def PreviousMoonset(cls, obsTime, obspar):
        moon = ephem.Moon()
        obs = ephem.Observer()
        obs.lon = str(obspar.lon / u.deg)
        obs.lat = str(obspar.lat / u.deg)
        obs.elev = obspar.height / u.m
        obs.date = obsTime  # Requires time in UTC
        # obs.horizon = obspar.HorizonMoon
        obs.horizon = Angle(obspar.moonDown, u.deg).to_string(unit=u.degree, sep=":")
        moon.compute()
        previousMoonset = (
            obs.previous_setting(moon, use_center=True)
            .datetime()
            .replace(tzinfo=pytz.utc)
        )
        return previousMoonset

    @classmethod
    def NextMoonset(cls, obsTime, obspar):
        moon = ephem.Moon()
        obs = ephem.Observer()
        obs.lon = str(obspar.lon / u.deg)
        obs.lat = str(obspar.lat / u.deg)
        obs.elev = obspar.height / u.m
        obs.date = obsTime  # Requires time in UTC
        obs.horizon = Angle(obspar.moonDown, u.deg).to_string(unit=u.degree, sep=":")
        moon.compute()
        nextMoonset = (
            obs.next_setting(moon, use_center=True).datetime().replace(tzinfo=pytz.utc)
        )
        return nextMoonset

    @classmethod
    def TrustingDarknessSun(cls, obsTime, obspar):
        DarkObsTime = obsTime
        referencetime = obsTime
        while not Tools.IsDarkness(DarkObsTime, obspar) and (
            (
                DarkObsTime.hour >= referencetime.hour
                and DarkObsTime.day == referencetime.day
            )
            or (
                DarkObsTime.hour <= Tools.NextSunrise(referencetime, obspar).hour
                and DarkObsTime.day == Tools.NextSunrise(referencetime, obspar).day
            )
        ):
            DarkObsTime = DarkObsTime + datetime.timedelta(minutes=1)
        return DarkObsTime

    @classmethod
    def TrustingGreynessSun(cls, obsTime, obspar):
        GreyObsTime = obsTime
        referencetime = obsTime
        while not Tools.IsGreyness(GreyObsTime, obspar) and (
            (
                GreyObsTime.hour >= referencetime.hour
                and GreyObsTime.day == referencetime.day
            )
            or (
                GreyObsTime.hour <= Tools.NextSunrise(referencetime, obspar).hour
                and GreyObsTime.day == Tools.NextSunrise(referencetime, obspar).day
            )
        ):
            GreyObsTime = GreyObsTime + datetime.timedelta(minutes=1)
            # print(Tools.IsDarkness(DarkObsTime,obsSite))
        return GreyObsTime

    @classmethod
    def UTCtoNamibia(cls, UTCtime):
        TimezonesDifference = datetime.timedelta(hours=2)
        NamibianTime = UTCtime + TimezonesDifference
        return NamibianTime

    @classmethod
    def CheckWindow(cls, time, obspar):
        MinimalWindowDuration = datetime.timedelta(minutes=obspar.minDuration)
        if (Tools.IsDarkness(time, obspar) is True) and (
            Tools.IsDarkness(time + MinimalWindowDuration, obspar) is True
        ):
            Observe = True
        else:
            Observe = False

        return Observe

    @classmethod
    def CheckWindowGrey(cls, time, obspar):
        MinimalWindowDuration = datetime.timedelta(minutes=obspar.minDuration)
        if (Tools.IsGreyness(time, obspar) is True) and (
            Tools.IsGreyness(time + MinimalWindowDuration, obspar) is True
        ):
            Observe = True
        else:
            Observe = False
        return Observe

    @classmethod
    def GalacticPlaneBorder(cls, coords):
        lon = coords.galactic.l.value  # x-coordinate
        lat = coords.galactic.b.value  # y-coordinate
        # print(lon)
        # print(lat)
        YouAreInside = False
        n = 20
        if lat <= 10 and lat >= 0 and lon <= 130:
            n = lat - (1.0 / 13) * lon
        elif lat <= 10 and lat >= 0 and lon >= 240:
            n = lat - (1.0 / 12) * lon + 20
        elif lat >= -10 and lat <= 0 and lon <= 130:
            n = lat + (1.0 / 13) * lon
        elif lat >= -10 and lat <= 0 and lon >= 240:
            n = lat + (1.0 / 12) * lon - 20
        if np.absolute(n) <= 10:
            YouAreInside = True
        return YouAreInside

    @classmethod
    def GetGalacticExtinction(cls, coords, dustmap="SFD", filters="SDSS_r"):
        # Extinction = DustMap.ebv(coords)
        extinction = DustMap.extinction(coords, dustmap="SFD", filters="SDSS_r")
        # GasMap.plot_map('HI4PI')
        return extinction

    @classmethod
    def is_in_saa(cls, latitude, longitude):
        saa_lat_min = -40.0  # Minimum latitude for the SAA
        saa_lat_max = 0.0  # Maximum latitude for the SAA
        saa_lon_min = -50.0  # Minimum longitude for the SAA
        saa_lon_max = -30.0  # Maximum longitude for the SAA

        # Check if the satellite's position falls within the SAA region
        if (saa_lat_min <= latitude <= saa_lat_max) and (
            saa_lon_min <= longitude <= saa_lon_max
        ):
            return True
        else:
            return False

    @classmethod
    def query_square(nside, center, side_length_rad):
        # Convert side length to radians

        # Calculate corner offsets from the center point (assuming a small angle approximation)
        dx = side_length_rad / np.sqrt(2)

        # Get four corners in the form of xyz offsets
        corners = [
            center + np.array([dx, dx, 0]),
            center + np.array([-dx, dx, 0]),
            center + np.array([dx, -dx, 0]),
            center + np.array([-dx, -dx, 0]),
        ]

        # Query discs at each corner point
        pixels = set()
        for corner in corners:
            pix_ids = hp.query_disc(nside, corner, side_length_rad, inclusive=True)
            pixels.update(pix_ids)

        return list(pixels)

    @classmethod
    def hexagon_vertices(center, radius):
        """Calculate hexagon vertices around a center point on the sphere."""
        theta_c, phi_c = center
        vertices = []

        # Angle step for each vertex (60 degrees apart)
        angle_step = 2 * np.pi / 6

        for i in range(6):
            angle = i * angle_step
            theta_v = theta_c + radius * np.cos(angle)
            phi_v = phi_c + radius * np.sin(angle)
            vertices.append((theta_v, phi_v))

        return vertices


<<<<<<< HEAD
def set_gaussian_source(obspar, ra, dec, sigma, name="gaussian_event"):
    """
    Configure an ObservationParameters instance to use a simulated Gaussian probability map.

    Parameters
    ----------
    obspar : ObservationParameters
        The instance to configure.
    ra : float
        Right Ascension of the source in degrees.
    dec : float
        Declination of the source in degrees.
    sigma : float
        Standard deviation (1-sigma) of the Gaussian in degrees.
    name : str, optional
        Event name to assign if not already set (default is "gaussian_event").

    Example
    -------
    >>> obspar = ObservationParameters()
    >>> set_gaussian_source(obspar, ra=180.0, dec=30.0, sigma=2.5)
    >>> print(obspar.mode)
    gaussian
    """
    obspar.raSource = ra
    obspar.decSource = dec
    obspar.sigmaSource = sigma
    obspar.mode = "gaussian"
    if not hasattr(obspar, "event_name") or obspar.event_name is None:
        obspar.event_name = name


class ObservationParameters(object):
    """Stores all the parameters in the .ini file"""

    # Observatory

    def __init__(
        self,
        obs_name=None,
        event_name=None,
        lat=0,
        lon=0,
        height=0,
        sunDown=None,
        moonDown=None,
        moonGrey=None,
        moonPhase=None,
        minMoonSourceSeparation=None,
        maxMoonSourceSeparation=None,
        maxZenith=None,
        FOV=None,
        maxRuns=None,
        maxNights=None,
        duration=None,
        minDuration=None,
        useGreytime=None,
        minSlewing=None,
        locCut90=None,
        minimumProbCutForCatalogue=None,
        minProbcut=None,
        distCut=None,
        doPlot=False,
        secondRound=None,
        zenithWeighting=None,
        percentageMOC=None,
        reducedNside=None,
        HRnside=None,
        mangrove=None,
        skymap=None,
        mode=None,
        obsTime=None,
        datasetDir=None,
        galcatName=None,
        outDir=None,
        pointingsFile=None,
        countPrevious=False,
        MO=False,
        algorithm=None,
        strategy=None,
        doRank=False,
        downloadMaxRetry=0,
        downloadWaitPeriodRetry=20,
    ):
        self.obs_name = obs_name
        self.event_name = event_name
        self.lat = lat
        self.lon = lon
        self.height = height
        self.location = EarthLocation(lat=self.lat, lon=self.lon, height=self.height)

        # Visibility
        self.sunDown = sunDown
        self.moonDown = moonDown
        self.moonGrey = moonGrey
        self.moonPhase = moonPhase
        self.minMoonSourceSeparation = minMoonSourceSeparation
        self.maxMoonSourceSeparation = maxMoonSourceSeparation

        # Operations
        self.maxZenith = maxZenith
        self.FOV = FOV
        self.maxRuns = maxRuns
        self.maxNights = maxNights
        self.duration = duration
        self.minDuration = minDuration
        self.useGreytime = useGreytime
        self.minSlewing = minSlewing

        # Tiling
        self.locCut90 = locCut90
        self.minimumProbCutForCatalogue = minimumProbCutForCatalogue
        self.minProbcut = minProbcut
        self.distCut = distCut
        self.doPlot = doPlot
        self.secondRound = secondRound
        self.zenithWeighting = zenithWeighting
        self.percentageMOC = percentageMOC
        self.reducedNside = reducedNside
        self.HRnside = HRnside
        self.mangrove = mangrove
        self.algorithm = algorithm
        self.strategy = strategy
        self.doRank = doRank
        self.countPrevious = countPrevious

        # Parsed args
        self.skymap = skymap
        self.obsTime = obsTime
        self.datasetDir = datasetDir
        self.galcatName = galcatName
        self.outDir = outDir
        self.pointingsFile = pointingsFile

        # Download arguments
        self.downloadMaxRetry = downloadMaxRetry
        self.downloadWaitPeriodRetry = downloadWaitPeriodRetry

        # Characterstics of the event
        self.MO = MO

        self.mode = mode or None

        # Source localization parameters (used in "gaussian" mode)
        self.raSource = None
        self.decSource = None
        self.sigmaSource = None

    def __str__(self):
        txt = ""
        txt += "============== Main parsed observation parameters ==============  \n".format()
        txt += "Observatory Name: {}\n".format(self.obs_name)
        txt += "Event Name: {}\n".format(self.event_name)
        txt += "Observatory: {}\n".format(self.lat)
        txt += "Observatory: {}\n".format(self.lon)
        txt += "Observatory: {}\n".format(self.height)
        txt += "Max zenith: {}\n".format(self.maxZenith)
        txt += "Using Greytime is: {}\n".format(self.useGreytime)
        txt += "FOV: {}\n".format(self.FOV)
        txt += "Max runs: {}\n".format(self.maxRuns)
        txt += "Duration: {}\n".format(self.duration)
        txt += "High Resolution NSIDE: {}\n".format(self.HRnside)
        txt += "Low Resolution NSIDE: {}\n".format(self.reducedNside)
        txt += (
            "The strategy is ({algorithm}, {strategy}, mangrove={mangrove})\n".format(
                algorithm=self.algorithm, strategy=self.strategy, mangrove=self.mangrove
            )
        )
        txt += "The level of details is (doPlot={doPlot}, doRank = {doRank})\n".format(
            doPlot=self.doPlot, doRank=self.doRank
        )

        # txt += '----------------------------------------------------------------------\n'.format()
        return txt

    def add_parsed_args(
        self,
        skymap,
        obsTime,
        datasetDir,
        galcatName,
        outDir,
        pointingsFile,
        eventName=None,
    ):
        # Parsed args in command line
        self.skymap = skymap
        self.obsTime = obsTime
        self.datasetDir = datasetDir
        self.galcatName = galcatName
        self.outDir = outDir
        self.pointingsFile = pointingsFile
        self.event_name = self.event_name if eventName is None else eventName

    def from_configfile(self, filepath):
        ##################
        cfg = filepath
        parser = ConfigParser()
        parser.read(cfg)
        parser.sections()
        section = "observatory"
        self.obs_name = str(parser.get(section, "name", fallback=None))
        self.lat = float(parser.get(section, "lat", fallback=0)) * u.deg
        self.lon = float(parser.get(section, "lon", fallback=0)) * u.deg
        self.height = float(parser.get(section, "height", fallback=0)) * u.m
        self.location = EarthLocation(lat=self.lat, lon=self.lon, height=self.height)
        self.base = str(parser.get(section, "base", fallback=None))
        self.stationsurl = str(parser.get(section, "stationsurl", fallback=None))

        section = "visibility"
        self.sunDown = int(parser.get(section, "sundown", fallback=0))
        self.moonDown = float(parser.get(section, "moondown", fallback=0))
        # Altitude in degrees
        self.moonGrey = int(parser.get(section, "moongrey", fallback=0))
        self.moonPhase = int(
            parser.get(section, "gmoonphase", fallback=0)
        )  # Phase in %
        self.minMoonSourceSeparation = int(
            parser.get(section, "minmoonsourceseparation", fallback=0)
        )  # Separation in degrees
        self.maxMoonSourceSeparation = int(
            parser.get(section, "maxmoonsourceseparation", fallback=0)
        )  # Max separation in degrees

        section = "operations"
        self.maxZenith = int(parser.get(section, "maxzenith", fallback=0))
        self.FOV = float(parser.get(section, "fov", fallback=0))
        self.maxRuns = int(parser.get(section, "maxRuns", fallback=0))
        self.maxNights = int(parser.get(section, "maxNights", fallback=0))
        self.duration = int(parser.get(section, "duration", fallback=0))
        self.minDuration = int(parser.get(section, "minduration", fallback=0))
        self.useGreytime = parser.getboolean(section, "useGreytime", fallback=0)
        self.minSlewing = float(parser.get(section, "minslewing", fallback=0))

        section = "tiling"
        self.locCut90 = float(parser.get(section, "locCut90", fallback=99999))
        self.minimumProbCutForCatalogue = float(
            parser.get(section, "minimumprobcutforcatalogue", fallback=0)
        )
        self.minProbcut = float(parser.get(section, "minProbcut", fallback=0))
        self.distCut = float(parser.get(section, "distcut", fallback=0))
        self.doPlot = parser.getboolean(section, "doPlot", fallback=None)
        self.secondRound = parser.getboolean(section, "secondRound", fallback=None)
        self.zenithWeighting = float(parser.get(section, "zenithWeighting", fallback=0))
        self.percentageMOC = float(parser.get(section, "percentageMOC", fallback=0))
        try:
            self.reducedNside = int(parser.get(section, "reducedNside", fallback=0))
        except Exception:
            self.reducedNside = parser.getboolean(
                section, "reducedNside", fallback=None
            )

        try:
            self.HRnside = int(parser.get(section, "hrnside", fallback=0))
        except Exception:
            self.HRnside = parser.getboolean(section, "hrnside", fallback=None)
        self.mangrove = parser.getboolean(section, "mangrove", fallback=None)
        self.algorithm = str(parser.get(section, "algorithm", fallback=None))
        self.strategy = str(parser.get(section, "strategy", fallback=None))
        self.doRank = parser.getboolean(section, "doRank", fallback=None)
        self.countPrevious = parser.getboolean(section, "countPrevious", fallback=None)

        section = "general"
        self.downloadMaxRetry = int(
            parser.getboolean(section, "downloadMaxRetry", fallback=0)
        )
        self.downloadWaitPeriodRetry = float(
            parser.get(section, "downloadWaitPeriodRetry", fallback=0)
        )
        if parser.has_option(section, "eventName"):
            self.event_name = parser.get(section, "eventName")

    def from_args(
        self,
        obsName,
        eventName,
        lat,
        lon,
        height,
        sunDown,
        moonDown,
        moonGrey,
        moonPhase,
        minMoonSourceSeparation,
        maxMoonSourceSeparation,
        maxZenith,
        FOV,
        maxRuns,
        maxNights,
        duration,
        minDuration,
        useGreytime,
        minSlewing,
        minimumProbCutForCatalogue,
        minProbcut,
        distCut,
        doPlot,
        secondRound,
        zenithWeighting,
        percentageMOC,
        reducedNside,
        HRnside,
        mangrove,
    ):
        self.obs_name = obsName
        self.event_name = eventName
        self.lat = lat * u.deg
        self.lon = lon * u.deg
        self.height = height * u.m
        self.location = EarthLocation(lat=self.lat, lon=self.lon, height=self.height)

        # Visibility
        self.sunDown = sunDown
        self.moonDown = moonDown
        self.moonGrey = moonGrey
        self.moonPhase = moonPhase
        self.minMoonSourceSeparation = minMoonSourceSeparation
        self.maxMoonSourceSeparation = maxMoonSourceSeparation

        # Operations
        self.maxZenith = maxZenith
        self.FOV = FOV
        self.maxRuns = maxRuns
        self.maxNights = maxNights
        self.duration = duration
        self.minDuration = minDuration
        self.useGreytime = useGreytime
        self.minSlewing = minSlewing

        # Tiling
        self.minimumProbCutForCatalogue = minimumProbCutForCatalogue
        self.minProbcut = minProbcut
        self.distCut = distCut
        self.doPlot = doPlot
        self.secondRound = secondRound
        self.zenithWeighting = zenithWeighting
        self.percentageMOC = percentageMOC
        self.reducedNside = reducedNside
        self.HRnside = HRnside
        self.mangrove = mangrove


=======
>>>>>>> 3feea944
class Observer:
    """Class to store information and handle operation related to the observatory used for the observations."""

    def __init__(
        self,
        longitude,
        latitude,
        elevation,
        run_duration,
        minimal_run_duration,
        max_sun_altitude,
        max_moon_altitude,
        max_moon_phase,
    ):
        """
        Initialize the class with all the needed parameters.

        Args:
        longitude (float): The longitude of the observatory (degree).
        latitude (float): The latitude of the observatory (degree).
        elevation (float): The elevation of the observatory (m).
        run_duration (datetime.timedelta): The duration of each run.
        minimal_run_duration (datetime.timedelta): The minimum duration of each run.
        max_sun_altitude (float): The maximum altitude of the sun (degree).
        max_moon_altitude (float): The maximum altitude of the moon (degree).
        max_moon_phase (float): The maximum phase of the moon (illumination fraction).
        """

        self.eph = load("de440s.bsp")
        self.observatory_location = wgs84.latlon(latitude * N, longitude * E, elevation)

        self.max_sun_altitude = max_sun_altitude
        self.max_moon_altitude = max_moon_altitude
        self.max_moon_phase = max_moon_phase

        self.run_duration = run_duration
        self.minimal_run_duration = minimal_run_duration

        # Setup time converter for skyfield
        self.timescale_converter = load.timescale()

    def get_time_window(self, start_time, nb_observation_night):
        """
        Calculate the time window for observations.

        Args:
        start_time (datetime): Earliest start time to start observations, if no timezone, assume UTC
        nb_observation_night (int): The number of observation nights.

        Returns:
        list: The start times for each run within the valid time range.
        """

        # Compute time interval
        if start_time.tzinfo is None:
            zone = timezone("UTC")
            start_time = zone.localize(start_time)
        delta_time_obs = datetime.timedelta(days=nb_observation_night + 1)
        stop_time = start_time + delta_time_obs

        time_interval_sun = self.get_sun_constraint_time_interval(
            start_time, stop_time, nb_observation_night
        )
        time_interval_moon = self.get_moon_constraint_time_interval(
            start_time, stop_time
        )
        valid_time_interval = self.compute_interval_intersection(
            time_interval_sun, time_interval_moon
        )
        return self.compute_run_start_time(valid_time_interval)

    def compute_interval_intersection(self, time_range_1, time_range_2):
        """
        Compute the intersection of two time ranges.

        Args:
        time_range_1 (list): The first time range.
        time_range_2 (list): The second time range.

        Returns:
        list: The intersection of the two time ranges.
        """
        # Initialisation
        i = j = 0
        n = len(time_range_1)
        m = len(time_range_2)
        intersection_time_intervals = []

        # Loop through all intervals unless one
        # of the interval gets exhausted
        while i < n and j < m:
            # Determine if the intersection of the two currently selected intervals is valid
            left = max(time_range_1[i][0], time_range_2[j][0])
            right = min(time_range_1[i][1], time_range_2[j][1])
            if left <= right:
                intersection_time_intervals.append([left, right])

            # Move to the next interval for the youngest one
            if time_range_1[i][1] < time_range_2[j][1]:
                i += 1
            else:
                j += 1

        return intersection_time_intervals

    def compute_run_start_time(self, valid_time_range):
        """
        Compute the start times for each run within a valid time range.

        Args:
        valid_time_range (list): The valid time range.

        Returns:
        list: The start times for each run.
        """
        run_start_time = []
        for i in range(len(valid_time_range)):
            observation_time_available = valid_time_range[i][1] - valid_time_range[i][0]
            nb_observation_run = int(
                np.rint(observation_time_available // self.run_duration)
            )
            remaining_observation_time = observation_time_available % self.run_duration
            if remaining_observation_time > self.minimal_run_duration:
                nb_observation_run += 1
            run_start_time += list(
                valid_time_range[i][0]
                + np.arange(nb_observation_run) * self.run_duration
            )
        return run_start_time

    def get_sun_constraint_time_interval(
        self, start_time, stop_time, nb_observation_night
    ):
        """
        Get the time interval for the sun constraint.

        Args:
        start_time (datetime): The start time of observations.
        stop_time (datetime): The stop time of observations.
        nb_observation_night (int): The number of observation nights.

        Returns:
        list: The time interval for the sun constraint.
        """
        rise_time, set_time = self.get_risings_and_settings(
            "sun", self.max_sun_altitude, start_time, stop_time
        )

        time_interval_sun = []
        for i in range(min(nb_observation_night, len(set_time))):
            if set_time[i] < rise_time[i]:
                time_interval_sun.append([set_time[i], rise_time[i]])
            elif i < (len(set_time) - 1):
                time_interval_sun.append([set_time[i], rise_time[i + 1]])
            else:
                continue

        return time_interval_sun

    def get_moon_constraint_time_interval(self, start_time, stop_time):
        """
        Get the time interval for the moon constraint.

        Args:
        start_time (datetime): The start time of observations.
        stop_time (datetime): The stop time of observations.

        Returns:
        list: The time interval for the moon constraint.
        """
        rise_time, set_time = self.get_risings_and_settings(
            "moon", self.max_moon_altitude, start_time, stop_time
        )

        # Initialise data for time intervals
        time_interval_moon = []
        tmp_time_interval_moon = []
        i, j = 0, 0
        time_cursor_start_window = start_time
        time_cursor_end_window = start_time

        # Loop over the time to determine valid time window
        while time_cursor_end_window < stop_time:
            # Determine interval range
            time_cursor_start_window = min(rise_time[i], set_time[j])
            time_cursor_end_window = max(rise_time[i], set_time[j])

            # Determine the interval is valid
            valid_interval = False
            if rise_time[i] > set_time[j]:
                valid_interval = True
                j += 1
            else:
                time_middle_window = rise_time[i] + (set_time[j] - rise_time[i]) / 2.0
                valid_interval = (
                    self.get_moon_phase(time_middle_window) < self.max_moon_phase
                )
                i += 1

            # Apply action on the wider interval based on the validity results
            if valid_interval and len(tmp_time_interval_moon) == 0:
                tmp_time_interval_moon.append(time_cursor_start_window)
            elif not valid_interval and len(tmp_time_interval_moon) == 1:
                tmp_time_interval_moon.append(time_cursor_start_window)
                time_interval_moon.append(tmp_time_interval_moon)
                tmp_time_interval_moon = []

        # If the current time interval is open after iteration, close it
        if len(tmp_time_interval_moon) == 1:
            tmp_time_interval_moon.append(time_cursor_end_window)
            time_interval_moon.append(tmp_time_interval_moon)

        return time_interval_moon

    def get_moon_phase(self, observation_time):
        """
        Get the moon phase at a given observation time.

        Args:
        observation_time (datetime): The time of observation.

        Returns:
        float: The moon phase at the given observation time.
        """
        sun, moon, earth = self.eph["sun"], self.eph["moon"], self.eph["earth"]

        return (
            earth.at(self.timescale_converter.from_datetime(observation_time))
            .observe(moon)
            .apparent()
            .fraction_illuminated(sun)
        )

    def get_risings_and_settings(self, celestial_body, horizon, start_time, stop_time):
        """
        Get the rise and set times of a celestial body within a given time range.

        Args:
        celestial_body (str): The celestial body.
        horizon (float): The horizon to consider as rised or set (degree).
        start_time (datetime): The start time.
        stop_time (datetime): The stop time.

        Returns:
        list, list: The rise and set times of the celestial body.
        """
        f = almanac.risings_and_settings(
            self.eph,
            self.eph[celestial_body],
            self.observatory_location,
            horizon_degrees=horizon,
        )
        time, rising_indicator = almanac.find_discrete(
            self.timescale_converter.from_datetime(start_time),
            self.timescale_converter.from_datetime(stop_time),
            f,
        )
        if len(time) == 0:
            alt, az, distance = (
                (self.observatory_location + self.eph["earth"])
                .at(self.timescale_converter.from_datetime(start_time))
                .observe(self.eph[celestial_body])
                .apparent()
                .altaz()
            )
            if alt.degrees < horizon:
                rise_time = [
                    stop_time,
                ]
                set_time = [
                    start_time,
                ]
            else:
                rise_time = [
                    start_time,
                ]
                set_time = [
                    stop_time,
                ]
        else:
            rise_time = list(time[rising_indicator == 1].utc_datetime())
            set_time = list(time[rising_indicator == 0].utc_datetime())

            # Set the start time and end time as either rise of set time to fully cover the time range
            if rising_indicator[0] == 0:
                rise_time = [
                    start_time,
                ] + rise_time
            else:
                set_time = [
                    start_time,
                ] + set_time
            if rising_indicator[-1] == 1:
                set_time = set_time + [
                    stop_time,
                ]
            else:
                rise_time = rise_time + [
                    stop_time,
                ]

        return rise_time, set_time


######################################################

# Functions related to the Skymap handling

######################################################


def getdate(x):
    """
    Bottom-level function that takes a date and prints it in ISO format

    :param x: the date to be formatted
    :type x: datetime

    :return: none
    rtype: none
    """

    if isinstance(x, datetime.datetime):
        return x
    elif isinstance(x, str):
        return datetime.datetime.strptime(x, "%Y-%m-%d %H:%M:%S")
    else:
        print("ERROR: something is wrong with the format of the date: ", x)
        return None


def UNIQSkymap_toNested(skymap_fname):
    """
    Bottom-level function that takes a skymap and computes from it the uniq map

    :param skymap_fname: Healpix skymap
    :type skymap_fname: Table

    :return: healpix_skymaps_dict
    rtype: dict
    """

    sky_tab = Table.read(skymap_fname)
    healpix_skymaps_dict = get_lvk_uniq_maps(sky_tab, "max")
    # prob = healpix_skymaps_dict['PROBDENSITY']
    return healpix_skymaps_dict


def get_lvk_uniq_maps(sky_map, Order, map_names="all"):
    un_inds = sky_map["UNIQ"]

    order = (np.log2(un_inds / 4).astype(int) / 2).astype(int)
    inds = (un_inds - 4 * (np.power(4, order))).astype(int)

    if Order == "max":
        Order = np.max(order)

    Nside = int(2**Order)
    Npix = hp.nside2npix(Nside)

    if map_names == "all":
        keys = ["PROB", "DISTMU", "DISTSIGMA", "DISTNORM"]
    else:
        keys = map_names
    maps = {}

    for k in keys:
        maps[k] = np.zeros(Npix)

    # print np.min(order), np.max(order)

    for ii in range(np.max(order), np.min(order) - 1, -1):

        nside = 2**ii
        npix = hp.nside2npix(nside)
        bl = order == ii

        for k in maps.keys():
            a = hp.UNSEEN * np.ones(npix)
            if k == "PROB":
                a[inds[bl]] = sky_map["PROBDENSITY"][bl]

            else:
                a[inds[bl]] = sky_map[k][bl]
            if ii == Order:
                bl_ = a != hp.UNSEEN
                maps[k][bl_] += a[bl_]
                del a
            else:
                a_ = hp.ud_grade(
                    a, nside_out=Nside, order_in="Nested", order_out="Nested"
                )
                bl_ = a_ != hp.UNSEEN
                maps[k][bl_] += a_[bl_]
                del a, a_

    maps["PROB"] = (
        maps["PROB"] * (np.pi / 180) ** 2 * hp.nside2pixarea(Nside, degrees=True)
    )
    # print('Total probability is:', maps['PROB'].sum())
    return maps


def NightDarkObservation(time, obspar):
    """
    Function that searches for an array of observation times that fulfilled darkness condition and window

    """
    obs = Observer(
        longitude=obspar.lon.to_value(u.deg),
        latitude=obspar.lat.to_value(u.deg),
        elevation=obspar.height.to_value(u.m),
        run_duration=datetime.timedelta(minutes=obspar.duration),
        minimal_run_duration=datetime.timedelta(minutes=obspar.minDuration),
        max_sun_altitude=obspar.sunDown,
        max_moon_altitude=obspar.moonDown,
        max_moon_phase=-1.0,
    )
    return obs.get_time_window(start_time=time, nb_observation_night=obspar.maxNights)


def NightDarkObservationwithGreyTime(time, obspar):
    """
    Function that searches for an array of observation times that fulfilled darkness condition and window

    """
    obs = Observer(
        longitude=obspar.lon.to_value(u.deg),
        latitude=obspar.lat.to_value(u.deg),
        elevation=obspar.height.to_value(u.m),
        run_duration=datetime.timedelta(minutes=obspar.duration),
        minimal_run_duration=datetime.timedelta(minutes=obspar.minDuration),
        max_sun_altitude=obspar.sunDown,
        max_moon_altitude=obspar.moonGrey,
        max_moon_phase=obspar.moonPhase / 100.0,
    )
    return obs.get_time_window(start_time=time, nb_observation_night=obspar.maxNights)


def ZenithAngleCut(
    prob,
    nside,
    time,
    minProbcut,
    maxZenith,
    observatory,
    minMoonSourceSeparation,
    useGreytime,
):
    """
    Mask in the pixels with zenith angle larger than 45
    """
    # observatory = co.EarthLocation(lat=-23.271333 * u.deg, lon=16.5 * u.deg, height=1800 * u.m)
    frame = co.AltAz(obstime=time, location=observatory)
    pprob = prob

    mzenith = hp.ma(pprob)
    maskzenith = np.zeros(hp.nside2npix(nside), dtype=bool)

    pixel_theta, pixel_phi = hp.pix2ang(nside, np.arange(hp.nside2npix(nside)))
    ra = np.rad2deg(pixel_phi)
    dec = np.rad2deg(0.5 * np.pi - pixel_theta)
    targetCoord_map = co.SkyCoord(ra, dec, frame="fk5", unit=(u.deg, u.deg))
    altaz_map = targetCoord_map.transform_to(frame)
    maskzenith[altaz_map.alt.value < 90 - maxZenith] = 1
    mzenith.mask = maskzenith
    # hp.mollview(mzenith)
    # plt.show()
    # plt.savefig("/Users/mseglar/Documents/GitLab/gw-follow-up-simulations/Zenithmask_%g.png")

    yprob = ma.masked_array(pprob, mzenith.mask)
    # hp.mollview(yprob)
    # plt.savefig("/Users/mseglar/Documents/GitLab/gw-follow-up-simulations/Zenithmask_prob_%g.png")

    # print('Integrated probability of the masked map', np.sum(yprob))

    if np.sum(yprob) < minProbcut:
        ObsBool = False
    else:
        ObsBool = True

    if useGreytime and ObsBool:
        # Get Alt/Az of the Moon
        moonaltazs = get_body("moon", Time(time, scale="utc")).transform_to(
            AltAz(obstime=Time(time, scale="utc"), location=observatory)
        )
        separations = altaz_map.separation(moonaltazs)
        mask_moonDistance = np.zeros(hp.nside2npix(nside), dtype=bool)
        mask_moonDistance[separations < minMoonSourceSeparation * u.deg] = 1
        mzenith = hp.ma(pprob)
        mzenith.mask = mask_moonDistance
        yprob = ma.masked_array(pprob, mzenith.mask)
        # hp.mollview(pprob)
        # hp.mollview(yprob)
        # plt.show()
        if np.sum(yprob) < minProbcut:
            ObsBool = False
        else:
            ObsBool = True
        # print('Integrated probability of the masked map', np.sum(yprob))
        # hp.mollview(mzenith)
        # plt.show()
        # Get the mask that does a radius around, of 30 degs
        # Plot to check
        # Return a bool if there is any observable region

    return ObsBool, yprob


def GetSatelliteName(satellitename, stationsurl):
    stations_url = stationsurl
    satellites = load.tle_file(stations_url)
    # print('Loaded', len(satellites), 'satellites')
    by_name = {sat.name: sat for sat in satellites}
    satellite_name = by_name.get(satellitename)
    return satellite_name


def GetSatelliteTime(satellite_name, t):
    dt = t  # Get the underlying datetime object
    year = dt.year
    month = dt.month
    day = dt.day
    hour = dt.hour
    minute = dt.minute
    second = dt.second + dt.microsecond / 1e6  # Include microseconds
    skyfield_time = load.timescale().utc(year, month, day, hour, minute, second)
    return skyfield_time


def GetSatellitePositions(satellite_name, t):
    geocentric = satellite_name.at(t)
    # Print position in latitude, longitude, altitude
    subpoint = geocentric.subpoint()

    # Get satellite's current position in astronomical units (AU)
    satellite_position = geocentric.position.km
    satellite_location = EarthLocation(
        lat=subpoint.latitude.degrees,
        lon=subpoint.longitude.degrees,
        height=subpoint.elevation.m,
    )
    return satellite_position, satellite_location


def GetSunOccultedPix(nside, sun_sep, time):
    time = Time(time)
    # for equatorial frame
    SunCoord_equatorial = get_body("sun", time, location=EarthLocation(0, 0, 0))
    SunCoord_equatorial = SunCoord_equatorial.transform_to("icrs")
    phipix_sun = np.deg2rad(SunCoord_equatorial.ra.deg)
    thetapix_sun = 0.5 * np.pi - np.deg2rad(SunCoord_equatorial.dec.deg)
    sun_xyzpix = hp.ang2vec(thetapix_sun, phipix_sun)
    sun_occulted_pix = hp.query_disc(nside, sun_xyzpix, np.deg2rad(sun_sep))
    return sun_occulted_pix, SunCoord_equatorial


def GetMoonOccultedPix(nside, moon_sep, time):
    time = Time(time)
    # for equatorial frame
    MoonCoord_equatorial = get_body("moon", time, location=EarthLocation(0, 0, 0))
    MoonCoord_equatorial = MoonCoord_equatorial.transform_to("icrs")
    phipix_moon = np.deg2rad(MoonCoord_equatorial.ra.deg)
    thetapix_moon = 0.5 * np.pi - np.deg2rad(MoonCoord_equatorial.dec.deg)
    moon_xyzpix = hp.ang2vec(thetapix_moon, phipix_moon)
    moon_occulted_pix = hp.query_disc(nside, moon_xyzpix, np.deg2rad(moon_sep))
    return moon_occulted_pix, MoonCoord_equatorial


def GetEarthOccultedPix(
    nside, time, earth_radius, earth_sep, satellite_position, satellite_location
):
    # for equatorial frame

    distance_to_satellite = np.linalg.norm(satellite_position)
    earth_altitude = np.arcsin(
        -satellite_position[2] / distance_to_satellite
    )  # Altitude in radians
    earth_azimuth = np.arctan2(
        -satellite_position[1], -satellite_position[0]
    )  # Azimuth in radians

    angle_of_occlusion = np.arcsin(earth_radius / distance_to_satellite)

    altaz_frame = AltAz(obstime=time, location=satellite_location)
    earthCoord = SkyCoord(
        earth_azimuth * u.rad, earth_altitude * u.rad, frame=altaz_frame
    )
    earthCoord_equatorial = earthCoord.transform_to("icrs")

    earth_phipix = np.deg2rad(earthCoord_equatorial.ra.deg)
    earth_thetapix = 0.5 * np.pi - np.deg2rad(earthCoord_equatorial.dec.deg)
    earth_xyzpix = hp.ang2vec(earth_thetapix, earth_phipix)
    earth_occulted_pix = hp.query_disc(
        nside, earth_xyzpix, np.deg2rad(np.rad2deg(angle_of_occlusion) + earth_sep)
    )
    return earth_occulted_pix, earthCoord_equatorial


def OccultationCut(
    prob, nside, time, minProbcut, satellite_position, observatory, sun_sep, moon_sep
):
    """
    Mask in the pixels that are occulted by Earth, Sun and Moon
    """
    pixlist = []
    pprob = prob

    mOcc = hp.ma(pprob)
    maskOcc = np.zeros(hp.nside2npix(nside), dtype=bool)
    mpixels = []

    mEarth, posEarth = GetEarthOccultedPix(
        nside, time, 6371, 1, satellite_position, observatory
    )
    mpixels.extend(mEarth)

    mSun, posSun = GetSunOccultedPix(nside, sun_sep, time)
    mpixels.extend(mSun)

    mMoon, poSMoon = GetMoonOccultedPix(nside, moon_sep, time)
    mpixels.extend(mMoon)

    pixlist.extend(mpixels)

    maskOcc[mSun] = 1
    maskOcc[mMoon] = 1
    maskOcc[mEarth] = 1

    mOcc.mask = maskOcc

    yprob = ma.masked_array(pprob, mOcc.mask)

    if np.sum(yprob) < minProbcut:
        ObsBool = False
    else:
        ObsBool = True

    return ObsBool, yprob, pixlist


def SAA_Times(
    duration,
    start_time,
    current_time,
    SatelliteName,
    saa,
    SatTimes,
    step,
    doPlot,
    dirName,
):
    SatTimes = []
    i = 0
    saa = []
    while current_time <= start_time + datetime.timedelta(minutes=duration):
        SatelliteTime = GetSatelliteTime(SatelliteName, current_time)
        satellite_position, satellite_location = GetSatellitePositions(
            SatelliteName, SatelliteTime
        )

        if Tools.is_in_saa(satellite_location.lat.deg, satellite_location.lon.deg):
            saa.append(True)
        else:
            saa.append(False)

        SatTimes.append(current_time)

        current_time += step
        i += 1

    saa_numeric = [1 if value else 0 for value in saa]
    # Plot
    if doPlot:
        path = dirName + "/SAAPlot"
        if not os.path.exists(path):
            os.mkdir(path, 493)
        plt.figure(figsize=(12, 6))
        plt.plot(
            SatTimes, saa_numeric, drawstyle="steps-post", label="SAA (True=1, False=0)"
        )
        plt.title("SAA Times")
        plt.xlabel("Time")
        plt.ylabel("SAA Status")
        plt.ylim(-0.1, 1.1)  # Set limits to make binary values clear
        plt.legend()
        plt.grid(True)
        plt.savefig("%s/SAA_Times.png" % (path))
    return SatTimes, saa


def GetBestNSIDE(ReducedNSIDE, HRnside, fov):

    if isinstance(HRnside, int) and HRnside > 0 and (HRnside & (HRnside - 1)) == 0:
        max_nside = HRnside
    else:
        max_nside = 512

    if (
        isinstance(ReducedNSIDE, int)
        and ReducedNSIDE > 0
        and (ReducedNSIDE & (ReducedNSIDE - 1)) == 0
    ):
        best_nside = ReducedNSIDE
        print("The NSIDE is already given. No optimization...")

    else:
        nside_values = [2**i for i in range(1, 13)]  # From NSIDE=2 to NSIDE=4096
        nside_values = [nside for nside in nside_values if nside <= max_nside]
        pixel_sizes = {nside: (180.0 / (np.sqrt(3) * nside)) for nside in nside_values}
        valid_nsides = [nside for nside, size in pixel_sizes.items() if size <= fov]

        if not valid_nsides:
            best_nside = max_nside  # Default to max_nside if no valid NSIDE is found
        else:
            best_nside = max(valid_nsides)  # Choose the best NSIDE in range

        print("NO REDUCED NSIDE GIVEN. Optimizing...")
        print(
            f"Best NSIDE for FoV of {fov}° (Min NSIDE {ReducedNSIDE}, Max NSIDE {max_nside}): {best_nside} (Pixel Size ≈ {pixel_sizes[best_nside]:.3f}°)"
        )

    print("best_nside", best_nside)
    return max_nside, best_nside


def ComputeProbability2D(
    obspar,
    prob,
    highres,
    radecs,
    time,
    ipixlist,
    ipixlistHR,
    counter,
    dirName,
    ipixlistOcc=None,
):
    """
    Compute probability in 2D by taking the highest probability in FoV value
    """

    reducedNside = obspar.reducedNside
    HRnside = obspar.HRnside
    minProbcut = obspar.minProbcut
    observatory = obspar.location
    maxZenith = obspar.maxZenith
    radius = obspar.FOV
    useGreytime = obspar.useGreytime
    plot = obspar.doPlot

    frame = co.AltAz(obstime=time, location=observatory)
    thisaltaz = radecs.transform_to(frame)

    if useGreytime:
        moonaltazs = get_body("moon", Time(time, scale="utc")).transform_to(
            AltAz(obstime=Time(time, scale="utc"), location=observatory)
        )
        # Zenith and Moon angular distance mask
        pix_ra = radecs.ra.value[
            (thisaltaz.alt.value > 90 - maxZenith)
            & (thisaltaz.separation(moonaltazs) > (90 - maxZenith) * u.deg)
        ]
        pix_dec = radecs.dec.value[
            (thisaltaz.alt.value > 90 - maxZenith)
            & (thisaltaz.separation(moonaltazs) > (90 - maxZenith) * u.deg)
        ]

    else:
        # Zenith angle mask
        pix_ra = radecs.ra.value[(thisaltaz.alt.value > 90 - maxZenith)]
        pix_dec = radecs.dec.value[thisaltaz.alt.value > 90 - maxZenith]

    phipix = np.deg2rad(pix_ra)
    thetapix = 0.5 * np.pi - np.deg2rad(pix_dec)

    ipix = hp.ang2pix(reducedNside, thetapix, phipix)

    dp_Pix_Fov = np.empty(len(pix_ra), dtype=object)

    cat_pix = Table(
        [ipix, pix_ra, pix_dec, dp_Pix_Fov],
        names=("PIX", "PIXRA", "PIXDEC", "PIXFOVPROB"),
    )

    dp_dV_FOV = []

    xyzpix = hp.ang2vec(thetapix, phipix)

    # Grid-scheme and the connection between HR and LR
    for i in range(0, len(cat_pix)):
        # Pixels associated to a disk of radius centered in xyzpix[i] for HR NSIDE
        ipix_discfull = hp.query_disc(HRnside, xyzpix[i], np.deg2rad(radius))
        if len(ipixlistHR) == 0:
            # No mask needed
            HRprob = highres[ipix_discfull].sum()
        else:
            # Mask the ipix_discfull with the pixels that are already observed. I think the problem is here
            maskComputeProb = np.isin(ipix_discfull, ipixlistHR, invert=True)
            # Obtain list of pixel ID after the mask what has been observed already
            m_ipix_discfull = ma.compressed(
                ma.masked_array(ipix_discfull, mask=np.logical_not(maskComputeProb))
            )
            HRprob = highres[m_ipix_discfull].sum()
            # HRprob = 0
            # for j in ipix_discfullNotCovered:
            #    HRprob = HRprob+highres[j]
            # print('Length of list of pixels:', m_ipix_discfull, 'vs', ipix_discfull, 'vs', ipixlistHR)
            # print('Comparison to see if mask is considered: ',HRprob, 'vs',highres[ipix_discfull].sum())
        dp_dV_FOV.append(HRprob)
    cat_pix["PIXFOVPROB"] = dp_dV_FOV

    # Mask already observed pixels
    mask = np.isin(cat_pix["PIX"], ipixlist, invert=True)
    if all(np.isin(cat_pix["PIX"], ipixlist, invert=False)):
        maskcat_pix = cat_pix
    else:
        maskcat_pix = cat_pix[mask]
    # Sort table
    sortcat1 = maskcat_pix[np.flipud(np.argsort(maskcat_pix["PIXFOVPROB"]))]

    # Mask occulted pixels for this round without affecting ipixlist and ipixlistHR
    mask2 = np.isin(sortcat1["PIX"], ipixlistOcc, invert=True)
    if all(np.isin(sortcat1["PIX"], ipixlistOcc, invert=False)):
        sortcat2 = sortcat1[mask2]
    else:
        sortcat2 = sortcat1[mask2]
    # Sort table
    sortcat = sortcat2[np.flipud(np.argsort(sortcat2["PIXFOVPROB"]))]

    # Chose highest
    targetCoord = co.SkyCoord(
        sortcat["PIXRA"][:1], sortcat["PIXDEC"][:1], frame="fk5", unit=(u.deg, u.deg)
    )

    P_GW = sortcat["PIXFOVPROB"][:1]

    if P_GW >= minProbcut:
        phip = float(np.deg2rad(targetCoord.ra.deg))
        thetap = float(0.5 * np.pi - np.deg2rad(targetCoord.dec.deg))
        xyz = hp.ang2vec(thetap, phip)

        ipixlistHR.extend(hp.query_disc(HRnside, xyz, np.deg2rad(radius)))
        ipix_disc = hp.query_disc(reducedNside, xyz, np.deg2rad(radius))
        ipixlist.extend(ipix_disc)

        ##################################
        # PLOT THE RESULTS
        if plot:
            path = dirName + "/EvolutionPlot"
            if not os.path.exists(path):
                os.mkdir(path, 493)
            # nside = 1024

            # hp.mollview(highres,title="With FoV circle")

            hp.mollview(prob, title=str(time))

            hp.graticule()

            ipix_discplot = hp.query_disc(HRnside, xyz, np.deg2rad(radius))
            tt, pp = hp.pix2ang(HRnside, ipix_discplot)
            ra2 = np.rad2deg(pp)
            dec2 = np.rad2deg(0.5 * np.pi - tt)
            skycoord = co.SkyCoord(ra2, dec2, frame="fk5", unit=(u.deg, u.deg))

            # hp.visufunc.projplot(skycoord.ra, skycoord.dec, 'y.', lonlat=True, coord="C")
            # plt.show()
            # observatory = co.EarthLocation(lat=-23.271333 * u.deg, lon=16.5 * u.deg, height=1800 * u.m)

            hp.visufunc.projplot(
                sortcat["PIXRA"][:1],
                sortcat["PIXDEC"][:1],
                "r.",
                lonlat=True,
                coord="C",
            )
            MaxCoord = SkyCoord(
                sortcat["PIXRA"][:1],
                sortcat["PIXDEC"][:1],
                frame="fk5",
                unit=(u.deg, u.deg),
            )
            separations = skycoord.separation(MaxCoord)
            tempmask = separations < (radius + 0.05 * radius) * u.deg
            tempmask2 = separations > (radius - 0.05 * radius) * u.deg
            hp.visufunc.projplot(
                skycoord[tempmask & tempmask2].ra,
                skycoord[tempmask & tempmask2].dec,
                "r.",
                lonlat=True,
                coord="C",
                linewidth=0.1,
            )
            hp.visufunc.projplot(
                skycoord[tempmask & tempmask2].ra,
                skycoord[tempmask & tempmask2].dec,
                "r.",
                lonlat=True,
                coord="C",
                linewidth=0.1,
            )

            if ipixlistOcc is not None:
                try:
                    tt, pp = hp.pix2ang(reducedNside, ipixlistOcc)
                    ra2 = np.rad2deg(pp)
                    dec2 = np.rad2deg(0.5 * np.pi - tt)
                    skycoord = co.SkyCoord(ra2, dec2, frame="fk5", unit=(u.deg, u.deg))
                    hp.visufunc.projplot(
                        skycoord.ra.deg,
                        skycoord.dec.deg,
                        "g.",
                        lonlat=True,
                        coord="C",
                        linewidth=0.1,
                    )
                except Exception:
                    print("No occulted pixel")

            plt.savefig("%s/Zoom_Pointing_%g.png" % (path, counter))
            # for i in range(0,1):
            #    altcoord.fill(90-(maxZenith-5*i))
            #    RandomCoord = SkyCoord(azcoord, altcoord, frame='altaz', unit=(u.deg, u.deg), obstime=time,location=observatory)
            #    RandomCoord_radec = RandomCoord.transform_to('fk5')
            #    hp.visufunc.projplot(RandomCoord_radec.ra, RandomCoord_radec.dec, 'b.', lonlat=True, coord="C")
            # plt.show()
            # plt.savefig('%s/Pointing-zencut_%g.png' % (path,counter))
            plt.close()

    return P_GW, targetCoord, ipixlist, ipixlistHR


def GetBestGridPos2D(
    prob,
    highres,
    HRnside,
    reducedNside,
    newpix,
    radius,
    maxRuns,
    Occultedpixels,
    doPlot,
    dirName,
):

    xyzpix1 = hp.pix2vec(reducedNside, newpix)
    xyzpix = np.column_stack(xyzpix1)

    dp_dV_FOV = []

    for i in range(0, len(newpix)):
        ipix_discfull = hp.query_disc(HRnside, xyzpix[i], np.deg2rad(radius))
        HRprob = highres[ipix_discfull].sum()
        dp_dV_FOV.append(HRprob)

    theta, phi = hp.pix2ang(reducedNside, newpix)
    ra = np.degrees(phi)  # RA in degrees
    dec = 90 - np.degrees(theta)

    cat_pix = Table(
        [newpix, ra, dec, dp_dV_FOV], names=("PIX", "PIXRA", "PIXDEC", "PIXFOVPROB")
    )

    cat_pix["PIXFOVPROB"] = dp_dV_FOV

    sortcat1 = cat_pix[np.flipud(np.argsort(cat_pix["PIXFOVPROB"]))]
    first_values = sortcat1[:maxRuns]

    # mapsize = 200
    # centerRA = 314
    # centerDEC = 10

    if doPlot:
        path = dirName + "/GridPlot"
        if not os.path.exists(path):
            os.mkdir(path, 493)

        # mpl.rcParams.update({'font.size':14})
        hp.mollview(prob)
        hp.graticule()
        try:
            tt, pp = hp.pix2ang(reducedNside, Occultedpixels)
            ra2 = np.rad2deg(pp)
            dec2 = np.rad2deg(0.5 * np.pi - tt)
            skycoord = co.SkyCoord(ra2, dec2, frame="fk5", unit=(u.deg, u.deg))
            hp.visufunc.projplot(
                skycoord.ra.deg,
                skycoord.dec.deg,
                "g.",
                lonlat=True,
                coord="C",
                linewidth=0.1,
            )
        except Exception:
            print("No pcculted pix")

        hp.visufunc.projplot(
            first_values["PIXRA"],
            first_values["PIXDEC"],
            "b.",
            lonlat=True,
            coord="C",
            linewidth=0.1,
        )
        plt.savefig("%s/Occ_Pointing.png" % (path))
        plt.close()

    return first_values


def GetBestGridPos3D(
    prob,
    cat,
    galpix,
    newpix,
    FOV,
    totaldPdV,
    HRnside,
    UsePix,
    maxRuns,
    doPlot,
    dirName,
    reducedNside,
    Occultedpixels,
):
    SelectedGals = galpix
    dp_dV_FOV = []
    for element in range(0, len(SelectedGals)):
        if element < len(SelectedGals):
            dp_dV_FOV.append(
                ComputePGalinFOV(
                    prob,
                    cat,
                    SelectedGals[element],
                    FOV,
                    totaldPdV,
                    reducedNside,
                    UsePix=True,
                )
            )
        else:
            dp_dV_FOV.append(0)

    print("Length of SelectedGals:", len(SelectedGals))
    print("Length of dp_dV_FOV[:lengthSG]:", len(dp_dV_FOV))

    cat_pix = Table(
        [SelectedGals.ra.deg, SelectedGals.dec.deg, dp_dV_FOV],
        names=("PIXRA", "PIXDEC", "PIXFOVPROB"),
    )

    sortcat = cat_pix[np.flipud(np.argsort(cat_pix["PIXFOVPROB"]))]
    first_values = sortcat[:maxRuns]

    if doPlot:
        path = dirName + "/GridPlot"
        if not os.path.exists(path):
            os.mkdir(path, 493)

        # mpl.rcParams.update({'font.size':14})
        hp.mollview(prob)
        hp.graticule()
        try:
            tt, pp = hp.pix2ang(reducedNside, Occultedpixels)
            ra2 = np.rad2deg(pp)
            dec2 = np.rad2deg(0.5 * np.pi - tt)
            skycoord = co.SkyCoord(ra2, dec2, frame="fk5", unit=(u.deg, u.deg))
            hp.visufunc.projplot(
                skycoord.ra.deg,
                skycoord.dec.deg,
                "g.",
                lonlat=True,
                coord="C",
                linewidth=0.1,
            )
        except Exception:
            print("No occulted pix")

        hp.visufunc.projplot(
            first_values["PIXRA"],
            first_values["PIXDEC"],
            "b.",
            lonlat=True,
            coord="C",
            linewidth=0.1,
        )
        plt.savefig("%s/Occ_Pointing.png" % (path))
        plt.close()

    return first_values


def PlotSpaceOcc(prob, dirName, reducedNside, Occultedpixels, first_values):
    path = dirName + "/Occ_Space_Obs"
    if not os.path.exists(path):
        os.mkdir(path, 493)

    # mpl.rcParams.update({'font.size':14})
    hp.mollview(prob)
    hp.graticule()
    try:
        tt, pp = hp.pix2ang(reducedNside, Occultedpixels)
        ra2 = np.rad2deg(pp)
        dec2 = np.rad2deg(0.5 * np.pi - tt)
        skycoord = co.SkyCoord(ra2, dec2, frame="fk5", unit=(u.deg, u.deg))
        hp.visufunc.projplot(
            skycoord.ra.deg,
            skycoord.dec.deg,
            "g.",
            lonlat=True,
            coord="C",
            linewidth=0.1,
        )
    except Exception:
        print("No pcculted pix")

    hp.visufunc.projplot(
        first_values["PIXRA"],
        first_values["PIXDEC"],
        "b.",
        lonlat=True,
        coord="C",
        linewidth=0.1,
    )
    plt.savefig("%s/Occ_Pointing.png" % (path))
    plt.close()


def SubstractPointings2D(tpointingFile, prob, obspar, pixlist, pixlistHR):
    nside = obspar.reducedNside
    radius = obspar.FOV

    print("Subtracting pointings from " + tpointingFile)
    raPointing, decPointing = np.genfromtxt(
        tpointingFile,
        usecols=(2, 3),
        dtype="str",
        skip_header=1,
        delimiter=" ",
        unpack=True,
    )  # ra, dec in degrees
    raPointing = np.atleast_1d(raPointing)
    decPointing = np.atleast_1d(decPointing)

    coordinates = TransformRADec(raPointing, decPointing)
    P_GW = []
    for i, valuei in enumerate(raPointing):
        t = 0.5 * np.pi - coordinates[i].dec.rad
        p = coordinates[i].ra.rad
        # Get the pixels for the ipix_disc (low res)
        xyz = hp.ang2vec(t, p)
        ipix_disc = hp.query_disc(nside, xyz, np.deg2rad(radius))
        effectiveipix_disc = []
        for j, valuej in enumerate(ipix_disc):
            if valuej not in pixlist:
                effectiveipix_disc.append(valuej)
            pixlist.append(valuej)
        P_GW.append(prob[effectiveipix_disc].sum())

        print(
            "Coordinates ra:",
            raPointing[i],
            "dec:",
            decPointing[i],
            "Pgw:",
            P_GW[i],
            "vs",
            prob[ipix_disc].sum(),
        )
        # Save the ipixels in HR
        ipix_discHR = hp.query_disc(obspar.HRnside, xyz, np.deg2rad(radius))
        for k, valuek in enumerate(ipix_discHR):
            if valuek not in pixlistHR:
                pixlistHR.append(valuek)

    return pixlist, pixlistHR, np.sum(P_GW), len(raPointing)


def TransformRADec(vra, vdec):
    if "h" in vra[0]:
        ra = []
        dec = []
        for i in range(0, len(vra)):
            coord = SkyCoord(vra[i].split('"')[1], vdec[i].split('"')[0], frame="fk5")
            # print(coord)
            ra.append(coord.ra.deg)
            dec.append(coord.dec.deg)
    else:
        ra = vra.astype(float)
        dec = vdec.astype(float)

    coordinates = co.SkyCoord(ra, dec, frame="fk5", unit=(u.deg, u.deg))
    return coordinates


def LoadGalaxies(tgalFile):
    """
    Load galaxy catalog as an Astropy Table
    """

    print("Loading galaxy catalogue from " + tgalFile)

    # Load data
    h5file = tables.open_file(tgalFile, mode="r")
    tcat = Table(h5file.root.catalog.read()[["no_GLADE", "RA", "Dec", "d_L", "B_mag"]])
    h5file.close()

    # Rename column to match naming scheme
    tcat.rename_columns(
        ["RA", "Dec", "d_L", "B_mag"], ["RAJ2000", "DEJ2000", "Dist", "Bmag"]
    )

    return tcat


def LoadGalaxies_SteMgal(tgalFile):
    """
    Load galaxy catalog as an Astropy Table
    """

    print("Loading galaxy catalogue from " + tgalFile)

    # Load data
    h5file = tables.open_file(tgalFile, mode="r")
    tcat = Table(
        h5file.root.catalog.read()[["no_GLADE", "RA", "Dec", "d_L", "B_mag", "mass"]]
    )
    h5file.close()

    # Rename column to match naming scheme
    tcat.rename_columns(
        ["RA", "Dec", "d_L", "B_mag", "mass"],
        ["RAJ2000", "DEJ2000", "Dist", "Bmag", "SteMgal"],
    )

    return tcat


def FilterGalaxies(catalog, MinimumProbCutForCatalogue):
    """
    Filters galaxies to only keep the highest probabilities ones
    """
    min_prob_cut = catalog["dp_dV"] > MinimumProbCutForCatalogue * max(catalog["dp_dV"])
    Gals = catalog[min_prob_cut]
    # return array with list of Galaxies passing cuts, ordered by p-value

    tGals = Gals[np.flipud(np.argsort(Gals["dp_dV"]))]
    # ascii.write(tGals, '/Users/hashkar/Desktop/GWfollowup/GW-Followup/tGals_noM.txt', names = ['RAJ2000','DEJ2000','Dist','Bmag','dp_dV'],overwrite=True)
    return tGals


def MangroveGalaxiesProbabilities(catalog):
    """
    Computes new probabilities for each galaxy based on the Mangrove method
    """

    beta = 1
    alpha = 0
    Mgal1 = catalog["SteMgal"]
    Pgal_pos = catalog["dp_dV"]

    Mgal1 = np.nan_to_num(Mgal1)
    Mgal = 10 ** (Mgal1)
    Pgal_pos = np.nan_to_num(Pgal_pos)

    Gmass = Mgal / (np.sum(Mgal))
    alpha = (Pgal_pos).sum() / (Pgal_pos * Gmass).sum()
    catalog["dp_dV"] = (Pgal_pos) + (Pgal_pos * (alpha * beta * Gmass))

    return catalog


def VisibleAtTime(test_time, galaxies, maxz, observatory):
    """Determine if prompt or afterglow follow-up is possible by knowing if there are galaxies with non-negligible probability of hosting the NSM in the FoV
     1) check if any galaxy is visible, if not --> AFTERGLOW

    2) loop over zenith angle and select subsets of galaxies

    3) stop if maximum p-value of this subset is smaller than 75% of the previous subset

    4) else: stricter cut on zenith and repeat

    5) take galaxy with highest p-value fulfilling both criteria as target

    RETURNS:
    --------
    bool `is_vis` : is visible now?
    np.ndarray `alt_az` : alt_az location of galaxies
    """

    # print()
    # print("Check visibility at time {0}".format(test_time))

    # observatory time and location to look up visibility of objects

    # observatory = co.EarthLocation(lat=-23.271333 * u.deg,lon=16.5 * u.deg, height=1800 * u.m)

    frame = co.AltAz(obstime=test_time, location=observatory)
    # print('galaxies',galaxies)
    # print('galaxies',len(galaxies['RAJ2000']))
    radecs = co.SkyCoord(
        galaxies["RAJ2000"], galaxies["DEJ2000"], frame="fk5", unit=(u.deg, u.deg)
    )
    if len(radecs) > 0:
        thisaltaz = radecs.transform_to(frame)

        # add altitude to topGals array
        # already sorted by descending probability value

        galaxies["Alt"] = thisaltaz.alt.value

        # check if any galaxy is visible at the moment
        thismask = thisaltaz.alt.value > 90 - maxz

        nGals = len(galaxies[thismask])

        # print('nGals',nGals)

        if nGals == 0:
            # print("No galaxies visible within {0} deg zenith angle --> AFTERGLOW".format(maxz))

            return False, thisaltaz, galaxies
        else:
            # print("{0} galaxies are visible within {1} deg zenith angle ""--> Test for prompt follow up".format(nGals, maxz))

            return True, thisaltaz, galaxies
    else:
        thisaltaz = []
        return False, thisaltaz, galaxies


def FulfillsRequirement(theseGals, obspar, UsePix):
    """
    Apply filter criteria to visible galaxy sample and compares them to get the best option of zenith angle
    """

    maxz = obspar.maxZenith
    FOV = obspar.FOV
    zenithWeighting = obspar.zenithWeighting

    maxp = 1
    mask = 0
    thisminz = 0

    alt = theseGals["Alt"]

    if obspar.strategy == "targeted":
        testedProba = "dp_dV"
    if obspar.strategy == "integrated":
        testedProba = "dp_dV_FOV"

    for minz_aux in range(maxz, 5, -5):

        tmpmask = alt > 90 - (minz_aux)
        tmpGals = theseGals.copy()

        if len(tmpGals[tmpmask]) > 0:
            cur_maxp = (
                tmpGals[tmpmask][testedProba].max() / theseGals[testedProba].max()
            )
            if maxz == minz_aux:
                maxp = cur_maxp
                mask = tmpmask
                thisminz = minz_aux
            if cur_maxp > zenithWeighting * maxp:
                mask = tmpmask
                thisminz = minz_aux
            else:
                thisminz = minz_aux + 5
                break
    if UsePix:
        mask = alt > 90 - (thisminz + FOV)
    return mask, thisminz


def FulfillsRequirementGreyObservations(
    Ktime, theseGals, observatory, minMoonSourceSeparation
):
    targetCoord = co.SkyCoord(
        theseGals["RAJ2000"], theseGals["DEJ2000"], frame="fk5", unit=(u.deg, u.deg)
    )
    frame = co.AltAz(obstime=Ktime, location=observatory)
    moonaltazs = get_body("moon", Time(Ktime, scale="utc")).transform_to(frame)

    altaz_map = targetCoord.transform_to(frame)
    separations = altaz_map.separation(moonaltazs)

    # Mask
    greymask = separations > minMoonSourceSeparation * u.deg
    return greymask


def ObtainHighestProbabilityCoordinates(filename):
    hpx = UNIQSkymap_toNested(filename)
    hpx_prob = hpx["PROB"]
    print(sum(hpx_prob))
    ipix_max = np.argmax(hpx_prob)
    nside = hp.npix2nside(len(hpx_prob))
    theta, phi = hp.pix2ang(nside, ipix_max)
    ra = np.rad2deg(phi)
    dec = np.rad2deg(0.5 * np.pi - theta)
    return ra, dec


def ComputeProbGalTargeted(
    prob,
    time,
    finalGals,
    visiGals,
    allGals,
    tsum_dP_dV,
    talreadysumipixarray,
    nside,
    thisminz,
    obspar,
    counter,
    dirName,
):
    """Computes probability Pgal and Pgw in FoV but it takes into account a list of pixels to avoid recounting already observed zones.
    Returns saved circle too (is it really needed? )
    bool doPlot when  = True is used to plot the maps

    RETURNS:

    --------

        P_Gal: Probability of galaxies within FoV in the LIGO signal region
        P_GW: Total probability within  FoV of the Ligo signal.
        noncircleGal: Table of galaxies that are outside the circle(s) and inside the LIGO signal region

    """
    observatory = obspar.location
    maxZenith = obspar.maxZenith
    FOV = obspar.FOV
    doPlot = obspar.doPlot

    targetCoord = co.SkyCoord(
        finalGals["RAJ2000"][:1],
        finalGals["DEJ2000"][:1],
        frame="fk5",
        unit=(u.deg, u.deg),
    )

    targetCoord2 = co.SkyCoord(
        visiGals["RAJ2000"], visiGals["DEJ2000"], frame="fk5", unit=(u.deg, u.deg)
    )

    targetCoord3 = co.SkyCoord(
        allGals["RAJ2000"], allGals["DEJ2000"], frame="fk5", unit=(u.deg, u.deg)
    )

    dp_dVfinal = visiGals["dp_dV"]

    # Array of indices of pixels inside circle of  FoV

    radius = FOV

    t = 0.5 * np.pi - targetCoord[0].dec.rad
    p = targetCoord[0].ra.rad
    xyz = hp.ang2vec(t, p)

    ipix_disc = hp.query_disc(nside, xyz, np.deg2rad(radius))

    effectiveipix_disc = []

    for j in range(0, len(ipix_disc)):
        if not (ipix_disc[j] in talreadysumipixarray):
            effectiveipix_disc.append(ipix_disc[j])
        talreadysumipixarray.append(ipix_disc[j])

    P_GW = prob[effectiveipix_disc].sum()

    P_Gal = (
        dp_dVfinal[targetCoord2.separation(targetCoord).deg < radius].sum() / tsum_dP_dV
    )
    noncircleGal = allGals[targetCoord3.separation(targetCoord).deg > radius]

    if doPlot:

        path = dirName + "/EvolutionPlot"
        if not os.path.exists(path):
            os.mkdir(path, 493)

        tt, pp = hp.pix2ang(nside, ipix_disc)
        ra2 = np.rad2deg(pp)
        dec2 = np.rad2deg(0.5 * np.pi - tt)

        skycoord = co.SkyCoord(ra2, dec2, frame="fk5", unit=(u.deg, u.deg))

        separations = skycoord.separation(targetCoord)
        tempmask = separations < (radius + 0.05 * radius) * u.deg
        tempmask2 = separations > (radius - 0.05 * radius) * u.deg

        hp.gnomview(
            prob,
            xsize=500,
            ysize=500,
            rot=[targetCoord.ra.deg, targetCoord.dec.deg],
            reso=5.0,
        )

        hp.graticule()
        # plt.savefig("%s/ExampleGW_%g.png" % (tname,j))

        # draw all galaxies within zenith-angle cut
        # hp.visufunc.projscatter(allGalsaftercuts['RAJ2000'], allGalsaftercuts['DEJ2000'], lonlat=True, marker='.',color='g', linewidth=0.1)
        # plt.savefig("%s/ExampleGW_Galaxies_%g.png" % (tname,j))

        # If I want to plot all gals, plot also the ones that are out of the circle
        # hp.visufunc.projscatter(noncircleGal['RAJ2000'], noncircleGal['DEJ2000'], lonlat=True, marker='*', color='g')

        # draw observation position, which is equivalent to galaxy with highest
        # probability
        # hp.visufunc.projscatter(finalGals['RAJ2000'][:1], finalGals['DEJ2000'][:1], lonlat=True, marker='.', color='r',linewidth=0.1)

        # draw circle of FoV around best fit position

        hp.visufunc.projplot(
            skycoord[tempmask & tempmask2].ra,
            skycoord[tempmask & tempmask2].dec,
            "r.",
            lonlat=True,
            coord="C",
        )

        # Draw H.E.S.S. visibility

        altcoord = np.empty(4000)

        altcoord.fill(90 - maxZenith)

        azcoord = np.random.rand(4000) * 360

        RandomCoord = SkyCoord(
            azcoord,
            altcoord,
            frame="altaz",
            unit=(u.deg, u.deg),
            obstime=time,
            location=observatory,
        )

        RandomCoord_radec = RandomCoord.transform_to("fk5")

        hp.visufunc.projplot(
            RandomCoord_radec.ra, RandomCoord_radec.dec, "b.", lonlat=True, coord="C"
        )
        # MOON

        # Draw MinZ area

        altcoordmin = np.empty(4000)
        altcoordmin.fill(90 - thisminz)

        plt.savefig("%s/Zoom_Pointing_%g.png" % (path, counter))
        plt.close()

    return P_Gal, P_GW, noncircleGal, talreadysumipixarray


def SubstractPointings(
    tpointingFile, galaxies, talreadysumipixarray, tsum_dP_dV, prob, obspar, nside
):
    FOV = obspar.FOV

    # Read PointingsFile

    print("Subtracting pointings from " + tpointingFile)
    (
        rap,
        decP,
    ) = np.genfromtxt(
        tpointingFile,
        usecols=(2, 3),
        dtype="str",
        skip_header=1,
        delimiter=" ",
        unpack=True,
    )  # ra, dec in degrees

    coordinates = TransformRADec(rap, decP)
    ra = coordinates.ra.deg
    dec = coordinates.dec.deg

    PGW = []
    PGAL = []
    updatedGalaxies = galaxies
    if np.isscalar(ra):
        updatedGalaxies, pgwcircle, pgalcircle, talreadysumipixarray = (
            SubstractGalaxiesCircle(
                updatedGalaxies,
                ra,
                dec,
                talreadysumipixarray,
                tsum_dP_dV,
                FOV,
                prob,
                nside,
            )
        )
        PGW.append(pgwcircle)
        PGAL.append(pgalcircle)
        print(
            "Coordinates ra:", ra, "dec:", dec, "Pgw:", pgwcircle, "PGAL:", pgalcircle
        )
    else:
        for i, coord in enumerate(coordinates):
            ra = coord.ra.deg
            dec = coord.dec.deg
            updatedGalaxies, pgwcircle, pgalcircle, talreadysumipixarray = (
                SubstractGalaxiesCircle(
                    updatedGalaxies,
                    ra,
                    dec,
                    talreadysumipixarray,
                    tsum_dP_dV,
                    FOV,
                    prob,
                    nside,
                )
            )
            PGW.append(pgwcircle)
            PGAL.append(pgalcircle)
            print(
                "Coordinates ra:",
                ra,
                "dec:",
                dec,
                "Pgw:",
                pgwcircle,
                "PGAL:",
                pgalcircle,
            )
    return (
        ra,
        dec,
        updatedGalaxies,
        PGW,
        PGAL,
        talreadysumipixarray,
        len(np.atleast_1d(ra)),
    )


def SubstractGalaxiesCircle(
    galaux, ra, dec, talreadysumipixarray, tsum_dP_dV, FOV, prob, nside
):
    radius = FOV
    coordinates = co.SkyCoord(ra, dec, frame="fk5", unit=(u.deg, u.deg))

    targetCoord = co.SkyCoord(
        galaux["RAJ2000"], galaux["DEJ2000"], frame="fk5", unit=(u.deg, u.deg)
    )
    dp_dVfinal = galaux["dp_dV"]

    t = 0.5 * np.pi - coordinates.dec.rad
    p = coordinates.ra.rad
    xyz = hp.ang2vec(t, p)
    ipix_disc = hp.query_disc(nside, xyz, np.deg2rad(radius))
    effectiveipix_disc = []

    for j in range(0, len(ipix_disc)):
        if not (ipix_disc[j] in talreadysumipixarray):
            effectiveipix_disc.append(ipix_disc[j])
        talreadysumipixarray.append(ipix_disc[j])

    P_GW = prob[effectiveipix_disc].sum()
    P_Gal = (
        dp_dVfinal[targetCoord.separation(coordinates).deg < radius].sum() / tsum_dP_dV
    )

    print("PGW", P_GW, "P_GAL", P_Gal)

    newgalaxies = galaux[targetCoord.separation(coordinates).deg > radius]

    return newgalaxies, P_GW, P_Gal, talreadysumipixarray


def ComputePGalinFOV(prob, cat, galpix, FOV, totaldPdV, nside, UsePix):
    """
    Computes probability Pgal in FoV
    """
    if UsePix:
        try:
            targetCoord = co.SkyCoord(
                galpix["PIXRA"], galpix["PIXDEC"], frame="fk5", unit=(u.deg, u.deg)
            )
        except Exception:
            targetCoord = galpix
    else:
        targetCoord = co.SkyCoord(
            galpix["RAJ2000"], galpix["DEJ2000"], frame="fk5", unit=(u.deg, u.deg)
        )

    targetCoord2 = co.SkyCoord(
        cat["RAJ2000"], cat["DEJ2000"], frame="fk5", unit=(u.deg, u.deg)
    )

    dp_dV = cat["dp_dV"]

    # Array of indices of pixels inside circle of HESS-I FoV

    radius = FOV

    # translate pixel indices to coordinates

    Pgal_inFoV = (
        dp_dV[targetCoord2.separation(targetCoord).deg <= radius].sum() / totaldPdV
    )

    return Pgal_inFoV


def ModifyCatalogue(prob, cat, FOV, totaldPdV, nside):
    """
    Computes the integrated Pgal in FoV for a list of calues using Pgal in FoV and sorts the catalog
    using that quantity as a criteria
    """
    lengthSG = 100
    SelectedGals = cat[:lengthSG]
    dp_dV_FOV = []
    for element in range(0, len(cat["dp_dV"])):
        if element < len(SelectedGals["dp_dV"]):
            dp_dV_FOV.append(
                ComputePGalinFOV(
                    prob,
                    cat,
                    SelectedGals[element],
                    FOV,
                    totaldPdV,
                    nside,
                    UsePix=False,
                )
            )
        else:
            dp_dV_FOV.append(0)

    cat["dp_dV_FOV"] = dp_dV_FOV

    tcat = cat[np.flipud(np.argsort(cat["dp_dV_FOV"]))]

    return tcat


def ComputeProbPGALIntegrateFoV(
    prob,
    time,
    observatory,
    centerPoint,
    UsePix,
    visiGals,
    allGalsaftercuts,
    tsum_dP_dV,
    talreadysumipixarray,
    nside,
    thisminz,
    obspar,
    counter,
    tname,
    dirName,
    doPlot,
):
    """
    Same as ComputeProbGalTargetted but it does not return circle coordinates.
    """
    maxZenith = obspar.maxZenith
    FOV = obspar.FOV
    if UsePix:
        try:
            targetCoord = co.SkyCoord(
                centerPoint["PIXRA"][:1],
                centerPoint["PIXDEC"][:1],
                frame="fk5",
                unit=(u.deg, u.deg),
            )
        except Exception:
            targetCoord = centerPoint

    else:
        targetCoord = co.SkyCoord(
            centerPoint["RAJ2000"][:1],
            centerPoint["DEJ2000"][:1],
            frame="fk5",
            unit=(u.deg, u.deg),
        )

    targetCoord2 = co.SkyCoord(
        visiGals["RAJ2000"], visiGals["DEJ2000"], frame="fk5", unit=(u.deg, u.deg)
    )

    targetCoord3 = co.SkyCoord(
        allGalsaftercuts["RAJ2000"],
        allGalsaftercuts["DEJ2000"],
        frame="fk5",
        unit=(u.deg, u.deg),
    )

    dp_dVfinal = visiGals["dp_dV"]

    # Array of indices of pixels inside circle of FoV

    radius = FOV
    t = 0.5 * np.pi - targetCoord[0].dec.rad

    p = targetCoord[0].ra.rad

    xyz = hp.ang2vec(t, p)

    # translate pixel indices to coordinates

    ipix_disc = hp.query_disc(nside, xyz, np.deg2rad(radius))

    effectiveipix_disc = []

    for j in range(0, len(ipix_disc)):
        if not (ipix_disc[j] in talreadysumipixarray):
            effectiveipix_disc.append(ipix_disc[j])
        talreadysumipixarray.append(ipix_disc[j])

    P_GW = prob[effectiveipix_disc].sum()

    P_Gal = (
        dp_dVfinal[targetCoord2.separation(targetCoord).deg < radius].sum() / tsum_dP_dV
    )

    # all galaxies inside the current observation circle

    # all galaxies outside the current observation circle, no visibility selection

    noncircleGal = allGalsaftercuts[targetCoord3.separation(targetCoord).deg > radius]

    if doPlot:

        path = dirName + "/EvolutionPlot"
        if not os.path.exists(path):
            os.mkdir(path, 493)

        tt, pp = hp.pix2ang(nside, ipix_disc)
        ra2 = np.rad2deg(pp)
        dec2 = np.rad2deg(0.5 * np.pi - tt)

        skycoord = co.SkyCoord(ra2, dec2, frame="fk5", unit=(u.deg, u.deg))

        separations = skycoord.separation(targetCoord)
        tempmask = separations < (radius + 0.05 * radius) * u.deg
        tempmask2 = separations > (radius - 0.05 * radius) * u.deg

        hp.gnomview(
            prob,
            xsize=500,
            ysize=500,
            rot=[targetCoord.ra.deg, targetCoord.dec.deg],
            reso=5.0,
        )

        hp.graticule()
        # draw circle of FoV around best fit position

        hp.visufunc.projplot(
            skycoord[tempmask & tempmask2].ra,
            skycoord[tempmask & tempmask2].dec,
            "r.",
            lonlat=True,
            coord="C",
        )

        # Draw H.E.S.S. visibility

        altcoord = np.empty(4000)

        altcoord.fill(90 - maxZenith)

        azcoord = np.random.rand(4000) * 360

        RandomCoord = SkyCoord(
            azcoord,
            altcoord,
            frame="altaz",
            unit=(u.deg, u.deg),
            obstime=time,
            location=observatory,
        )

        RandomCoord_radec = RandomCoord.transform_to("fk5")

        hp.visufunc.projplot(
            RandomCoord_radec.ra, RandomCoord_radec.dec, "b.", lonlat=True, coord="C"
        )
        # MOON

        altcoordmin = np.empty(4000)

        altcoordmin.fill(90 - thisminz)

        plt.savefig("%s/Zoom_Pointing_%g.png" % (path, counter))
        plt.close()

    return P_Gal, P_GW, noncircleGal, talreadysumipixarray


def Get90RegionPixReduced(hpxx, percentage, Nnside):
    nside = Nnside  # size of map used for contour determination
    hpx = hp.ud_grade(
        hpxx, nside_out=nside, power=-2, order_in="Nested", order_out="Nested"
    )

    sort = sorted(hpx, reverse=True)
    cumsum = np.cumsum(sort)
    index, value = min(enumerate(cumsum), key=lambda x: abs(x[1] - percentage))

    # finding ipix indices confined in a given percentage
    index_hpx = range(0, len(hpx))
    hpx_index = np.c_[hpx, index_hpx]

    sort_2array = sorted(hpx_index, key=lambda x: x[0], reverse=True)
    value_contour = sort_2array[0:index]

    j = 1
    table_ipix_contour = []

    for i in range(0, len(value_contour)):
        ipix_contour = int(value_contour[i][j])
        table_ipix_contour.append(ipix_contour)
    # from index to polar coordinates
    theta1, phi1 = hp.pix2ang(nside, table_ipix_contour)
    area = len(table_ipix_contour) * hp.nside2pixarea(nside, True)

    # reducing resolution to et a faser execution
    # list of pixel indices in the new map
    R_ipix = hp.ang2pix(Nnside, theta1, phi1)
    R_ipix = list(set(R_ipix))  # Removing/keeping 1 duplicate from list)

    # from index to polar coordinates
    theta, phi = hp.pix2ang(Nnside, R_ipix)

    # converting these to right ascension and declination in degrees
    ra = np.rad2deg(phi)
    dec = np.rad2deg(0.5 * np.pi - theta)

    return ra, dec, area


def Get90RegionPixGal(hpxx, percentage, Nside):
    hpx = hpxx
    sort = sorted(hpx, reverse=True)
    cumsum = np.cumsum(sort)
    index, _ = min(enumerate(cumsum), key=lambda x: abs(x[1] - percentage))

    # finding ipix indices confined in a given percentage
    index_hpx = range(0, len(hpx))
    hpx_index = np.c_[hpx, index_hpx]

    sort_2array = sorted(hpx_index, key=lambda x: x[0], reverse=True)
    value_contour = sort_2array[0:index]

    j = 1
    table_ipix_contour = []

    for i in range(0, len(value_contour)):
        ipix_contour = int(value_contour[i][j])
        table_ipix_contour.append(ipix_contour)
    return table_ipix_contour


def IsSourceInside(Pointings, Sources, FOV, nside):
    tt = 0.5 * np.pi - Sources.dec.rad
    tp = Sources.ra.rad
    txyz = hp.ang2pix(nside, tt, tp)
    Npoiting = ""
    Found = False
    try:
        for i in range(0, len(Pointings)):
            t = 0.5 * np.pi - Pointings[i].dec.rad
            p = Pointings[i].ra.rad
            xyz = hp.ang2vec(t, p)
            try:
                ipix_disc = hp.query_disc(nside, xyz, np.deg2rad(FOV))
            except Exception:
                ipix_disc = hp.query_disc(nside, xyz[0], np.deg2rad(FOV))
            if txyz in ipix_disc:
                print("Found in pointing number", i)
                # Npoiting.append(i)
                Npoiting = Npoiting + str(i) + ","
                Found = True
        if not Found:
            print("Source not covered!")
    except TypeError:
        t = 0.5 * np.pi - Pointings.dec.rad
        p = Pointings.ra.rad
        xyz = hp.ang2vec(t, p)
        ipix_disc = hp.query_disc(nside, xyz, np.deg2rad(FOV))
        if txyz in ipix_disc:
            Npoiting = "0,"
            Found = True
            print("Found in pointing number 0")
        else:
            print("Source not covered!")
    # Reformat output
    if Found:
        Npoiting = Npoiting[:-1]
    return Found, Npoiting


def FillSummary(
    outfilename,
    ID,
    doneObservations,
    totalPoswindow,
    foundFirst,
    nP,
    totalProb,
    ObsInfo,
):
    f = open(outfilename, "w")
    f.write(
        "ID"
        + " "
        + "TotalObservations"
        + " "
        + "TotalPossible"
        + " "
        + "FirstCovered"
        + " "
        + "TimesFound"
        + " "
        + "TotalProb"
        + " "
        + "ObsInfo"
        + "\n"
    )
    f.write(
        str(ID)
        + " "
        + str(doneObservations)
        + " "
        + str(totalPoswindow)
        + " "
        + str(foundFirst)
        + " "
        + str(nP)
        + " "
        + str(totalProb)
        + " "
        + str(ObsInfo)
        + "\n"
    )


class NextWindowTools:

    @classmethod
    def CheckWindowCreateArray(cls, time, obsSite, WindowDurations):
        FullWindow = datetime.timedelta(seconds=np.float64(WindowDurations[-1]))
        if (Tools.IsDarkness(time, obsSite) is True) and (
            Tools.IsDarkness(time + FullWindow, obsSite) is True
        ):
            LastItem = len(WindowDurations)
        else:
            print("Window is smaller")
            for i in range(0, len(WindowDurations)):
                if Tools.IsDarkness(
                    time + datetime.timedelta(minutes=np.float64(WindowDurations[-i])),
                    obsSite,
                ):
                    LastItem = len(WindowDurations) - i
        cumsumWindow = np.cumsum(WindowDurations)
        arr = np.array(
            [
                time + datetime.timedelta(seconds=np.float64(cumsumWindow[j]))
                for j in range(LastItem)
            ]
        )
        return arr

    @classmethod
    def NextObservationWindow(cls, time, obspar):
        if (
            Tools.NextSunset(time, obspar).hour
            >= time.hour
            >= Tools.PreviousSunrise(time, obspar).hour
            and time.day == Tools.NextSunset(time, obspar).day
        ):
            time = Tools.NextSunset(time, obspar)
            time = Tools.TrustingDarknessSun(time, obspar)
        if Tools.IsDarkness(time, obspar) is True:
            return time
        elif (Tools.IsDarkness(time, obspar) is False) and (
            Tools.IsDarkness(Tools.NextMoonset(time, obspar), obspar) is True
        ):
            time = Tools.NextMoonset(time, obspar)
            return time
        else:
            print("No window is found")
            return False

    @classmethod
    def NextObservationWindowGrey(cls, time, obspar):
        if (
            Tools.NextSunset(time, obspar).hour
            >= time.hour
            >= Tools.PreviousSunrise(time, obspar).hour
            and time.day == Tools.NextSunset(time, obspar).day
        ):
            time = Tools.NextSunset(time, obspar)
            # print('Sunset', time)
            time = Tools.TrustingGreynessSun(time, obspar)
            # print('Trusted', time)
        if Tools.IsGreyness(time, obspar) is True:
            return time
        elif Tools.IsGreyness(time, obspar) is False:
            time = Tools.TrustingGreynessSun(time, obspar)
            # time=Tools.NextMoonset(time, obsSite)
            return time
        else:
            print("No window is found")
            return False

    @classmethod
    def EndObservationWindow(cls, time, obsSite):
        time = Tools.NextSunrise(time, obsSite)
        # Check if the night ends before due to the moon.
        if Tools.IsDarkness(time, obsSite) is False:
            time = Tools.PreviousMoonset(time, obsSite)
        return time

    @classmethod
    def AddRunDuration_to_StartingTime(cls, obspar):
        previousTime = np.genfromtxt(
            obspar.pointingsFile, usecols=(0), skip_header=1, unpack=True, dtype="str"
        )
        obspar.obsTime = datetime.datetime.strptime(
            str(previousTime), "%Y-%m-%dT%H:%M:%S"
        ) + datetime.timedelta(minutes=np.float64(obspar.duration))<|MERGE_RESOLUTION|>--- conflicted
+++ resolved
@@ -400,7 +400,6 @@
         return vertices
 
 
-<<<<<<< HEAD
 def set_gaussian_source(obspar, ra, dec, sigma, name="gaussian_event"):
     """
     Configure an ObservationParameters instance to use a simulated Gaussian probability map.
@@ -742,9 +741,6 @@
         self.HRnside = HRnside
         self.mangrove = mangrove
 
-
-=======
->>>>>>> 3feea944
 class Observer:
     """Class to store information and handle operation related to the observatory used for the observations."""
 
