#
# Copyright (C) 2016-2024  tilepy developers (Monica Seglar-Arroyo, Halim Ashkar, Fabian Schussler, Mathieu de Bony)
#
# This program is free software: you can redistribute it and/or modify
# it under the terms of the GNU General Public License as published by
# the Free Software Foundation, either version 3 of the License, or
# (at your option) any later version.
#
# This program is distributed in the hope that it will be useful,
# but WITHOUT ANY WARRANTY; without even the implied warranty of
# MERCHANTABILITY or FITNESS FOR A PARTICULAR PURPOSE.  See the
# GNU General Public License for more details.
#
# You should have received a copy of the GNU General Public License
# along with this program.  If not, see <https://www.gnu.org/licenses/>.
#
##################################################################################################
#       Mid-level functions use to obtain the tiling observation scheduling          
##################################################################################################

import datetime
import random

import astropy.coordinates as co
import numpy as np
import pytz
import six
from astropy import units as u
from astropy.table import Table
from six.moves import configparser

from .PointingTools import (NightDarkObservation,
                            NightDarkObservationwithGreyTime, Get90RegionPixReduced, ZenithAngleCut,
                            ComputeProbability2D,
                            FulfillsRequirement, VisibleAtTime, LoadGalaxies, SubstractPointings2D, Tools,
                            LoadGalaxies_SteMgal, SubstractPointings,
                            ModifyCatalogue, FulfillsRequirementGreyObservations, ComputeProbPGALIntegrateFoV,
                            ComputeProbGalTargeted,
                            NextWindowTools, FilterGalaxies, MangroveGalaxiesProbabilities)

if six.PY2:
    ConfigParser = configparser.SafeConfigParser
else:
    ConfigParser = configparser.ConfigParser


utc = pytz.UTC
############################################

#              General definitions              #

############################################

__all__ = [
    "PGWinFoV",
    "PGalinFoV",
    "ObservationStartperObs",
    "PGWinFoV_NObs",
    "PGalinFoV_NObs",
]


def PGWinFoV(skymap, eventName, obspar, dirName):
    """
    Mid-level function that is called by GetSchedule to compute a observation schedule based on a 2D method.  
    
    :param skymap: The object containing the skympas
    :type skymap: SkyMap
    :param eventName: The name of the event
    :type eventName: str
    :param ObservationTime0: the desired time for scheduling to start 
    :type ObservationTime0: str
    :param PointingFile: The path to the text file containing the pointings that have already been performed before the scheduling
    :type PointingFile: str 
    :param obspar: Class containing the telescope configuration parameters to be used in the scheduling
    :type obspar: Observation parameters class
    :param dirName: Path to the output directory where the schedules and plots will eb saved
    :type dirName: str
    :return: SuggestedPointings, cat
    rtype: ascii table, astropy table
    """

    ObservationTime0 = obspar.obsTime
    PointingFile = obspar.pointingsFile 
    # Main parameters

    print(obspar)

    random.seed()

    RAarray = []
    DECarray = []
    pixlist = []
    ipixlistHR = []
    pixlist1 = []
    ipixlistHR1 = []
    P_GWarray = []
    ObservationTimearray = []
    Round = []
    Fov_obs = []
    ObsName = []
    Duration = []

    print()
    print('-------------------   NEW EVENT   --------------------')
    print()

    # Retrieve maps
    nside = obspar.reducedNside
    prob = skymap.getMap('prob', obspar.reducedNside)
    highres = skymap.getMap('prob', obspar.HRnside)

    # Create table for 2D probability at 90% containment
    rapix, decpix, areapix = Get90RegionPixReduced(
        prob, obspar.percentageMOC, obspar.reducedNside)
    radecs = co.SkyCoord(rapix, decpix, frame='icrs', unit=(u.deg, u.deg))

    # Add observed pixels to pixlist
    maxRuns = obspar.maxRuns
    if (PointingFile != None):
        pixlist, sumPGW, doneObs = SubstractPointings2D(PointingFile, prob, obspar, pixlist)

        if obspar.countPrevious:
            maxRuns = obspar.maxRuns - doneObs
        print("===========================================================================================")
        print()
        print(f"{name}: Total GW probability already covered: {sumPGW}")
        print(f"Count Previous = {obspar.countPrevious}, Number of pointings already done: {doneObs}, "
            f"Max Runs was {obspar.maxRuns}, now is {maxRuns}")
        print("===========================================================================================")

    #######################################################

    print('----------   NEW FOLLOW-UP ATTEMPT   ----------')
    if (obspar.useGreytime):
        NightDarkRuns = NightDarkObservationwithGreyTime(
            ObservationTime0, obspar)

    else:
        NightDarkRuns = NightDarkObservation(ObservationTime0, obspar)

    counter = 0
    for j, NightDarkRun in enumerate(NightDarkRuns):
        if (len(ObservationTimearray) < maxRuns):
            ObservationTime = NightDarkRun
            ObsBool, yprob = ZenithAngleCut(prob, nside, ObservationTime, obspar.minProbcut,
                                            obspar.maxZenith, obspar.location, obspar.minMoonSourceSeparation, obspar.useGreytime)
            if ObsBool:
                # Round 1
                P_GW, TC, pixlist, ipixlistHR = ComputeProbability2D(prob, highres, radecs, obspar.reducedNside, obspar.HRnside, obspar.minProbcut, ObservationTime,
                                                                     obspar.location, obspar.maxZenith, obspar.FOV, eventName, pixlist, ipixlistHR, counter, dirName, obspar.useGreytime, obspar.doPlot)
                if ((P_GW <= obspar.minProbcut) and obspar.secondRound):
                    # Try Round 2
                    # print('The minimum probability cut being', minProbcut * 100, '% is, unfortunately, not reached.')
                    yprob1 = highres
                    P_GW, TC, pixlist1, ipixlistHR1 = ComputeProbability2D(prob, yprob1, radecs, obspar.reducedNside, obspar.HRnside, obspar.minProbcut, ObservationTime,
                                                                           obspar.location, obspar.maxZenith, obspar.FOV, eventName, pixlist1, ipixlistHR1, counter, dirName, obspar.useGreytime, obspar.doPlot)
                    if ((P_GW <= obspar.minProbcut)):
                        print('Tile Pgw= ',P_GW,' is smaller than the minProbCut (',obspar.minProbcut,') => skip this tile')
                    else:
                        Round.append(2)
                        P_GWarray.append(float('{:1.4f}'.format(float(P_GW))))
                        RAarray.append(
                            float('{:3.4f}'.format(float(TC.ra.deg))))
                        DECarray.append(
                            float('{:3.4f}'.format(float(TC.dec.deg))))
                        ObservationTimearray.append(ObservationTime.strftime("%Y-%m-%d %H:%M:%S"))
                        ObsName.append(obspar.name)
                        Duration.append(obspar.duration)
                        Fov_obs.append(obspar.FOV)
                        counter = counter+1
                elif (P_GW >= obspar.minProbcut):
                    Round.append(1)
                    P_GWarray.append(float('{:1.4f}'.format(float(P_GW))))
                    RAarray.append(float('{:3.4f}'.format(float(TC.ra.deg))))
                    DECarray.append(float('{:3.4f}'.format(float(TC.dec.deg))))
                    ObservationTimearray.append(ObservationTime.strftime("%Y-%m-%d %H:%M:%S"))
                    ObsName.append(obspar.name)
                    Duration.append(obspar.duration)
                    Fov_obs.append(obspar.FOV)
                    counter = counter+1
        else:
            break

    print()
    # print("===========================================================================================")

    # print()
    print("Total GW probability covered: ", float('{:1.4f}'.format(float(sum(P_GWarray)))), "Number of runs that fulfill darkness condition  :",
          len(NightDarkRuns), "Number of effective pointings: ", len(ObservationTimearray))

    # List of suggested pointings
    SuggestedPointings = Table([ObservationTimearray, RAarray, DECarray, P_GWarray, Round, ObsName, Duration, Fov_obs], names=[
                               'Time[UTC]', 'RA[deg]', 'DEC[deg]', 'PGW', 'Round', 'ObsName', 'Duration', 'FoV'])


    print()
    print("================================= Tiling found =============================================")
    print(SuggestedPointings)
    print("===========================================================================================")
    print()
    print('The total probability PGW: ', np.sum(P_GWarray))
    return (SuggestedPointings, ObservationTime0)


def PGalinFoV(skymap, nameEvent, galFile,obspar,dirName):
    """
    Mid-level function that is called by GetSchedule to compute a observation schedule based on a 3D method. 
    Depending on the user input in the configuration file and the telescope FoV the pointings use the targtet galaxy strategy or integrated galaxy probability strategy.
    
    :param skymap: The object storing sky maps
    :type skymap: SkyMap
    :param nameEvent: The name of the event
    :type nameEvent: str
    :param ObservationTime0: the desired time for scheduling to start 
    :type ObservationTime0: str
    :param PointingFile: The path to the text file containing the pointings that have already been performed before the scheduling
    :type PointingFile: str
    :param galFile: The path to the galaxy catalog
    :type galFile: str   
    :param obspar: Class containing the telescope configuration parameters to be used in the scheduling
    :type obspar: Observation parameters class
    :param dirName: Path to the output directory where the schedules and plots will eb saved
    :type dirName: str
    :return: SuggestedPointings, cat
    rtype: ascii table, astropy table
    """

    ObservationTime0 = obspar.obsTime
    PointingFile = obspar.pointingsFile 
    
    # Main Parameters
    print(obspar)

    # load galaxy catalog from local file
    if not obspar.mangrove:
        cat = LoadGalaxies(galFile)
    else:
        cat = LoadGalaxies_SteMgal(galFile)

    nside = obspar.HRnside
    prob = skymap.getMap('prob', obspar.HRnside)

    if skymap.is3D:
        print("Found a generic map without 3D information")
    else:
        print("Found a 3D reconstruction")

    # correlate GW map with galaxy catalog, retrieve ordered list
    if not obspar.mangrove:
        cat = skymap.computeGalaxyProbability(cat)
        tGals0 = FilterGalaxies(cat, obspar.minimumProbCutForCatalogue)
        sum_dP_dV = cat['dp_dV'].sum()
    else:
        cat = skymap.computeGalaxyProbability(cat)
        tGals0 = FilterGalaxies(cat, obspar.minimumProbCutForCatalogue)
        tGals0 = MangroveGalaxiesProbabilities(tGals0)
        sum_dP_dV = cat['dp_dV'].sum()

    alreadysumipixarray1 = []
    alreadysumipixarray2 = []

    #########################
    maxRuns = obspar.maxRuns
    if (PointingFile == None):
        tGals = tGals0
        print('No pointings were given to be substracted')
    else:

        ra, dec, tGals, AlreadyObservedPgw, AlreadyObservedPgal, alreadysumipixarray1, doneObs = SubstractPointings(
            PointingFile, tGals0, alreadysumipixarray1, sum_dP_dV, prob, obspar, nside)
        sumPGW = sum(AlreadyObservedPgw)
        sumPGAL = sum(AlreadyObservedPgal)
        # for second round
        # ra, dec, tGals, AlreadyObservedPgw, AlreadyObservedPgal,alreadysumipixarray2, doneObs = SubstractPointings(PointingFile, tGals0,alreadysumipixarray1,sum_dP_dV,prob, obspar, nside)
        if obspar.countPrevious:
            maxRuns = obspar.maxRuns - doneObs
        print("===========================================================================================")
        print()
<<<<<<< HEAD
        print(nameEvent, "Total GW probability already covered: ", sumPGW,
            "Total Gal probability already covered: ",
            sumPGAL, "Number of effective pointings already done: ", len(np.atleast_1d(ra)))

=======
        print(f"{name}: Total GW probability already covered: {sumPGW}, "
            f"Total Gal probability already covered: {sumPGAL}")
        print(f"Count Previous = {obspar.countPrevious}, Number of pointings already done: {doneObs}, "
            f"Max Runs was {obspar.maxRuns}, now is {maxRuns}")
        print("===========================================================================================")
>>>>>>> 7ec776d6
    ##########################

    tGals_aux = tGals
    tGals_aux2 = tGals

    P_GALarray = []
    P_GWarray = []
    ObservationTimearray = []
    RAarray = []
    DECarray = []
    ObsName = []
    Duration = []
    Fov_obs = []

    Round = []
    print('----------   NEW FOLLOW-UP ATTEMPT   ----------')
    print('maxRuns: ', maxRuns, 'MinimumProbCutForCatalogue: ',
          obspar.minimumProbCutForCatalogue)

    if (obspar.useGreytime):
        NightDarkRuns = NightDarkObservationwithGreyTime(
            ObservationTime0, obspar)
    else:
        NightDarkRuns = NightDarkObservation(ObservationTime0, obspar)

    totalProb = 0.
    counter = 0
    if(obspar.strategy == 'integrated'):
        for j, NightDarkRun in enumerate(NightDarkRuns):
            if (len(ObservationTimearray) < maxRuns):
                ObservationTime = NightDarkRun
                visible, altaz, tGals_aux = VisibleAtTime(
                    ObservationTime, tGals_aux, obspar.maxZenith, obspar.location)
                if (visible):
                    # select galaxies within the slightly enlarged visiblity window
                    visiMask = altaz.alt.value > 90 - (obspar.maxZenith+obspar.FOV)
                    visiGals = tGals_aux[visiMask]
                    visiGals = ModifyCatalogue(prob, visiGals, obspar.FOV, sum_dP_dV, nside)
                    mask, minz = FulfillsRequirement(
                        visiGals, obspar, UsePix=False)
                    if obspar.useGreytime:
                        maskgrey = FulfillsRequirementGreyObservations(
                            ObservationTime, visiGals, obspar.location, obspar.minMoonSourceSeparation)
                        finalGals = visiGals[mask & maskgrey]
                    if not obspar.useGreytime:
                        finalGals = visiGals[mask]
                    if (finalGals['dp_dV_FOV'][0] > obspar.minProbcut):
                        # final galaxies within the FoV
                        # print(f"Condition met at {ObservationTime}: dp/dV_FOV = {finalGals['dp_dV_FOV'][0]} is greater than {obspar.minProbcut}")
                        if ((finalGals['dp_dV_FOV'][0] < (2 * obspar.minProbcut)) and (sum(P_GWarray) > 0.40) and obspar.secondRound):
                            visible, altaz, tGals_aux2 = VisibleAtTime(
                                ObservationTime, tGals_aux2, obspar.maxZenith, obspar.location)
                            if (visible):
                                visiMask = altaz.alt.value > 90 - \
                                    (obspar.maxZenith + obspar.FOV)
                                visiGals2 = tGals_aux2[visiMask]
                                visiGals2 = ModifyCatalogue(prob, visiGals2, obspar.FOV, sum_dP_dV, nside)

                                mask, minz = FulfillsRequirement(
                                    visiGals2, obspar, UsePix=False)

                                if obspar.useGreytime:
                                    maskgrey = FulfillsRequirementGreyObservations(
                                        ObservationTime, visiGals2, obspar.location, obspar.minMoonSourceSeparation)
                                    finalGals2 = visiGals2[mask & maskgrey]
                                if not obspar.useGreytime:
                                    finalGals2 = visiGals2[mask]
                                
                                p_gal, p_gw, tGals_aux2, alreadysumipixarray2 = ComputeProbPGALIntegrateFoV(
                                    prob, ObservationTime, obspar.location, finalGals2, False, visiGals2, tGals_aux2, sum_dP_dV, alreadysumipixarray2, nside, minz,obspar, counter, nameEvent, dirName, obspar.doPlot)

                                RAarray.append(float('{:3.4f}'.format(
                                    float(finalGals2['RAJ2000'][:1]))))
                                DECarray.append(float('{:3.4f}'.format(
                                    float(finalGals2['DEJ2000'][:1]))))
                                Round.append(2)
                                P_GALarray.append(float('{:1.4f}'.format(p_gal)))
                                P_GWarray.append(float('{:1.4f}'.format(p_gw)))
                                ObservationTimearray.append(ObservationTime.strftime("%Y-%m-%d %H:%M:%S"))
                                ObsName.append(obspar.name)
                                Duration.append(obspar.duration)
                                Fov_obs.append(obspar.FOV)
                                counter = counter + 1

                            else: 
                                p_gal, p_gw, tGals_aux, alreadysumipixarray1 = ComputeProbPGALIntegrateFoV(
                                    prob, ObservationTime, obspar.location, finalGals, False, visiGals, tGals_aux, sum_dP_dV, alreadysumipixarray1, nside, minz, obspar, counter, nameEvent, dirName, obspar.doPlot)
                                RAarray.append(float('{:3.4f}'.format(
                                    float(finalGals['RAJ2000'][:1]))))
                                DECarray.append(float('{:3.4f}'.format(
                                    float(finalGals['DEJ2000'][:1]))))
                                Round.append(1)
                                P_GALarray.append(float('{:1.4f}'.format(p_gal)))
                                P_GWarray.append(float('{:1.4f}'.format(p_gw)))
                                ObservationTimearray.append(ObservationTime.strftime("%Y-%m-%d %H:%M:%S"))
                                ObsName.append(obspar.name)
                                Duration.append(obspar.duration)
                                Fov_obs.append(obspar.FOV)
                                counter = counter + 1
                        else:
                            # print("We are in round 1")
                            # print("\n=================================")
                            # print("TARGET COORDINATES AND DETAILS...")
                            # print("=================================")
                            p_gal, p_gw, tGals_aux, alreadysumipixarray1 = ComputeProbPGALIntegrateFoV(
                                prob, ObservationTime, obspar.location, finalGals, False, visiGals, tGals_aux, sum_dP_dV, alreadysumipixarray1, nside, minz, obspar, counter, nameEvent, dirName, obspar.doPlot)

                            RAarray.append(float('{:3.4f}'.format(
                                float(finalGals['RAJ2000'][:1]))))
                            DECarray.append(float('{:3.4f}'.format(
                                float(finalGals['DEJ2000'][:1]))))
                            Round.append(1)
                            P_GALarray.append(float('{:1.4f}'.format(p_gal)))
                            P_GWarray.append(float('{:1.4f}'.format(p_gw)))
                            ObservationTimearray.append(ObservationTime.strftime("%Y-%m-%d %H:%M:%S"))
                            ObsName.append(obspar.name)
                            Duration.append(obspar.duration)
                            Fov_obs.append(obspar.FOV)
                            counter = counter + 1

                    else:
                        print(f"Condition not met at {ObservationTime}: dp/dV_FOV = {finalGals['dp_dV_FOV'][0]} must be greater than {obspar.minProbcut}")
            else:
                break
    if(obspar.strategy == 'targeted'):
        for j, NightDarkRun in enumerate(NightDarkRuns):
            if (len(ObservationTimearray) < maxRuns):
                ObservationTime = NightDarkRun
                visible, altaz, tGals_aux = VisibleAtTime(
                    ObservationTime, tGals_aux, obspar.maxZenith, obspar.location)
                if (visible):
                    # select galaxies within the slightly enlarged visiblity window
                    visiMask = altaz.alt.value > 90 - \
                        (obspar.maxZenith+obspar.FOV)
                    visiGals = tGals_aux[visiMask]
                    mask, minz = FulfillsRequirement(visiGals, obspar, UsePix=False)
                    if obspar.useGreytime:
                        maskgrey = FulfillsRequirementGreyObservations(
                            ObservationTime, visiGals, obspar.location, obspar.minMoonSourceSeparation)
                        finalGals = visiGals[mask & maskgrey]
                    if not obspar.useGreytime:
                        finalGals = visiGals[mask]
                    #print('finalGals', finalGals,tGals['dp_dV'][:1]*obspar.minProbcut)
                    if (finalGals['dp_dV'][0] > tGals['dp_dV'][0]*obspar.minProbcut):
                        # print(f"Condition met at {ObservationTime}: dp/dV_FOV = {finalGals['dp_dV'][0]} is greater than {obspar.minProbcut}")
                        if ((finalGals['dp_dV'][0] < (2 * obspar.minProbcut)) and (sum(P_GWarray) > 0.40) and obspar.secondRound):
                            visible, altaz, tGals_aux2 = VisibleAtTime(
                                ObservationTime, tGals_aux2, obspar.maxZenith, obspar.location)
                            if (visible):
                                visiMask = altaz.alt.value > 90 - \
                                    (obspar.maxZenith + obspar.FOV)
                                visiGals2 = tGals_aux2[visiMask]
                                mask, minz = FulfillsRequirement(
                                    visiGals2, obspar, UsePix=False)

                                if obspar.useGreytime:
                                    maskgrey = FulfillsRequirementGreyObservations(
                                        ObservationTime, visiGals2, obspar.location, obspar.minMoonSourceSeparation)
                                    finalGals2 = visiGals2[mask & maskgrey]
                                if not obspar.useGreytime:
                                    finalGals2 = visiGals2[mask]
                                p_gal, p_gw, tGals_aux2, alreadysumipixarray2 = ComputeProbGalTargeted(
                                    prob, ObservationTime, finalGals2, visiGals2, tGals_aux2, sum_dP_dV, alreadysumipixarray2, nside, minz, obspar, counter, dirName)

                                RAarray.append(float('{:3.4f}'.format(
                                    float(finalGals2['RAJ2000'][:1]))))
                                DECarray.append(float('{:3.4f}'.format(
                                    float(finalGals2['DEJ2000'][:1]))))
                                Round.append(2)
                                P_GALarray.append(float('{:1.4f}'.format(p_gal)))
                                P_GWarray.append(float('{:1.4f}'.format(p_gw)))
                                ObservationTimearray.append(ObservationTime.strftime("%Y-%m-%d %H:%M:%S"))
                                ObsName.append(obspar.name)
                                Duration.append(obspar.duration)
                                Fov_obs.append(obspar.FOV)
                                counter = counter + 1

                            else:  
                                p_gal, p_gw, tGals_aux, alreadysumipixarray1 = ComputeProbGalTargeted(
                                    prob, ObservationTime, finalGals, visiGals, tGals_aux, sum_dP_dV, alreadysumipixarray1, nside, minz,obspar,counter, dirName)
                                RAarray.append(float('{:3.4f}'.format(
                                    float(finalGals['RAJ2000'][:1]))))
                                DECarray.append(float('{:3.4f}'.format(
                                    float(finalGals['DEJ2000'][:1]))))
                                Round.append(1)
                                P_GALarray.append(float('{:1.4f}'.format(p_gal)))
                                P_GWarray.append(float('{:1.4f}'.format(p_gw)))
                                ObservationTimearray.append(ObservationTime.strftime("%Y-%m-%d %H:%M:%S"))
                                ObsName.append(obspar.name)
                                Duration.append(obspar.duration)
                                Fov_obs.append(obspar.FOV)
                                counter = counter + 1
                        else:
                            #print("We are in round 1")
                            p_gal, p_gw, tGals_aux, alreadysumipixarray1 = ComputeProbGalTargeted(
                                    prob, ObservationTime, finalGals, visiGals, tGals_aux, sum_dP_dV, alreadysumipixarray1, nside, minz, obspar, counter, dirName)
                            RAarray.append(float('{:3.4f}'.format(
                                float(finalGals['RAJ2000'][:1]))))
                            DECarray.append(float('{:3.4f}'.format(
                                float(finalGals['DEJ2000'][:1]))))
                            Round.append(1)
                            P_GALarray.append(float('{:1.4f}'.format(p_gal)))
                            P_GWarray.append(float('{:1.4f}'.format(p_gw)))
                            ObservationTimearray.append(ObservationTime.strftime("%Y-%m-%d %H:%M:%S"))
                            ObsName.append(obspar.name)
                            Duration.append(obspar.duration)
                            Fov_obs.append(obspar.FOV)
                            counter = counter + 1

                    else:
                        print(f"Condition not met at {ObservationTime}: dp/dV = {finalGals['dp_dV'][0]} must be greater than {obspar.minProbcut}")

            else:
                break
        
    # List of suggested pointings
    SuggestedPointings = Table([ObservationTimearray, RAarray, DECarray, P_GWarray, P_GALarray, Round, ObsName, Duration, Fov_obs], names=[
                               'Time[UTC]', 'RA[deg]', 'DEC[deg]', 'PGW', 'Pgal', 'Round', 'ObsName', 'Duration', 'FoV'])
    print()
    print()
    print('The total probability PGal: ', np.sum(P_GALarray))
    print('The total probability PGW: ', np.sum(P_GWarray))
    return SuggestedPointings, tGals0

<<<<<<< HEAD
=======

def PGalinFoV_PixRegion(filename,ObservationTime0,PointingFile,galFile, obspar,dirName):
    """
    Mid-level function that is called by GetSchedule to compute a observation schedule based on a 3D method.  
    Depending on the user input in the configuration file and the telescope FoV the pointings use the targtet galaxy strategy or integrated galaxy probability strategy.
    
    :param filename: the name of the probability map file
    :type filename: str
    :param ObservationTime0: the desired time for scheduling to start 
    :type ObservationTime0: str
    :param PointingFile: The path to the text file containing the pointings that have already been performed before the scheduling
    :type PointingFile: str
    :param galFile: The path to the galaxy catalog
    :type galFile: str   
    :param obspar: Class containing the telescope configuration parameters to be used in the scheduling
    :type obspar: Observation parameters class
    :param dirName: Path to the output directory where the schedules and plots will eb saved
    :type dirName: str
    :return: SuggestedPointings, cat
    rtype: ascii table, astropy table
    """


#(filename, ObservationTime, PointingsFile, galaxies, obspar, dirName)
    # Main parameters from config

    ###############################

    # load galaxy catalog from local file
    # this could be done at the beginning of the night to save time
    # galFile='./GLADE_2clean.txt'

    if not obspar.mangrove:
        cat = LoadGalaxies(galFile)
    else:
        cat = LoadGalaxies_SteMgal(galFile)

    name = filename.split('.')[0].split('/')[-1]

    # name = "Default"
    # if ('G' in filename):
    #    names = filename.split("_")
    #    name = names[0]

    print()
    print('-------------------   NEW EVENT   --------------------')
    print()

    print('Loading map from ', filename)
    tprob, distmu, distsigma, distnorm, detectors, fits_id, thisDistance, thisDistanceErr = LoadHealpixMap(filename)
    prob = hp.pixelfunc.ud_grade(tprob,obspar.reducedNside,power=-2)
    npix = len(prob)
    nside = hp.npix2nside(npix)

    has3D = True
    if (len(distnorm) == 0):
        print("Found a generic map without 3D information")
        # flag the event for special treatment
        has3D = False
    else:
        print("Found a 3D reconstruction")

    # correlate GW map with galaxy catalog, retrieve ordered list
    if not obspar.mangrove:
        tGals0, sum_dP_dV = CorrelateGalaxies_LVC(tprob, distmu, distsigma, distnorm, cat, has3D, obspar.minimumProbCutForCatalogue)
    else:
        tGals0, sum_dP_dV = CorrelateGalaxies_LVC_SteMass(tprob, distmu, distsigma, thisDistance, thisDistanceErr, distnorm, cat, has3D, obspar.minimumProbCutForCatalogue)

    alreadysumipixarray1 = []
    alreadysumipixarray2 = []
    #########################   
    maxRuns = obspar.maxRuns
    if (PointingFile == None):
        tGals = tGals0
        print('No pointings were given to be substracted')
    else:
        # tGals_aux = tGals
        ra, dec, tGals, AlreadyObservedPgw, AlreadyObservedPgal, alreadysumipixarray1, doneObs = SubstractPointings(
            PointingFile, tGals0, alreadysumipixarray1, sum_dP_dV, prob, obspar, nside)
        sumPGW = sum(AlreadyObservedPgw)
        sumPGAL = sum(AlreadyObservedPgal)

        # ObservedPointings = Table([time, ra, dec, AlreadyObservedPgw, AlreadyObservedPgal],names=['Time[UTC]', 'RA(deg)', 'DEC(deg)', 'Covered GW probability','Pgal covered'])
        # print(ObservedPointings)
        if obspar.countPrevious:
            maxRuns = obspar.maxRuns - doneObs
        print("===========================================================================================")
        print()
        print(f"{name}: Total GW probability already covered: {sumPGW}, "
            f"Total Gal probability already covered: {sumPGAL}")
        print(f"Count Previous = {obspar.countPrevious}, Number of pointings already done: {doneObs}, "
            f"Max Runs was {obspar.maxRuns}, now is {maxRuns}")
        print("===========================================================================================")
    #########################

    tGals_aux = tGals
    tGals_aux2 = tGals

    P_GALarray = []
    P_GWarray = []
    ObservationTimearray = []
    RAarray = []
    DECarray = []
    ObsName = []
    Duration = []
    Fov_obs = []


    # In case one wants to see if a next round would give us better results..
    # So the time will be j-1
    nextround = False
    Round = []
    print('----------   NEW FOLLOW-UP ATTEMPT   ----------')
    print('maxRuns: ', maxRuns, 'MinimumProbCutForCatalogue: ',
          obspar.minimumProbCutForCatalogue)

    if (obspar.useGreytime):
        NightDarkRuns = NightDarkObservationwithGreyTime(
            ObservationTime0, obspar)
    else:
        NightDarkRuns = NightDarkObservation(ObservationTime0, obspar)

    totalProb = 0.
    n = 0

    ###############################

    # Get the RA & DEC of pixles of the pixels in an enclosed probability region (% precised by percentageMOC).
    # Reduce these RA DEC to angles in maps with smaller resolution (reducedNside)

    pix_ra1, pix_dec1, area = Get90RegionPixReduced(prob,obspar.PercentCoverage,obspar.reducedNside)


    ##############################
    counter = 0
    for j in range(0, len(NightDarkRuns)):
        if (len(ObservationTimearray) < maxRuns):
            ObservationTime = NightDarkRuns[j]
            if (nextround):
                ObservationTime = NightDarkRuns[j - 1]
                nextround = False
            visible, altaz, tGals_aux = VisibleAtTime(ObservationTime, tGals_aux, obspar.maxZenith,
                                                      obspar.location)

            if (visible):

                # select galaxies within the slightly enlarged visiblity window
                visiMask = altaz.alt.value > 90 - \
                    (obspar.maxZenith + obspar.FOV)
                visiGals = tGals_aux[visiMask]

                mask, minz = FulfillsRequirement(
                    visiGals, obspar, UsePix=True)

                finalGals = visiGals[mask]
                visiPix = ModifyCataloguePIX(pix_ra1, pix_dec1, ObservationTime, obspar.maxZenith, tprob, finalGals, obspar.FOV,
                                             sum_dP_dV, nside, obspar.reducedNside, minz,obspar.location)

                if (visiPix['PIXFOVPROB'][0] > obspar.minProbcut):
                    n = n + 1
                    # final galaxies within the FoV

                    # print("\n=================================")
                    # print("TARGET COORDINATES AND DETAILS...")
                    # print("=================================")
                    # print(finalGals['RAJ2000', 'DEJ2000', 'Bmag', 'Dist', 'Alt', 'dp_dV','dp_dV_FOV'][:1])
                    p_gal, p_gw, tGals_aux, alreadysumipixarray1 = ComputeProbPGALIntegrateFoV(prob, ObservationTime, obspar.location,
                                                                                               visiPix, True, visiGals,
                                                                                               tGals_aux, sum_dP_dV,
                                                                                               alreadysumipixarray1,
                                                                                               nside, minz, obspar, counter, name, dirName, obspar.doPlot)
                    RAarray.append(
                        float('{:3.4f}'.format(float(visiPix['PIXRA'][:1]))))
                    DECarray.append(
                        float('{:3.4f}'.format(float(visiPix['PIXDEC'][:1]))))
                    Round.append(1)
                    P_GALarray.append(float('{:1.4f}'.format(p_gal)))
                    P_GWarray.append(float('{:1.4f}'.format(p_gw)))
                    ObservationTimearray.append(
                        str(ObservationTime).split('.')[0])
                    Fov_obs.append(obspar.FOV)
                    ObsName.append(obspar.name)
                    Duration.append(obspar.duration)
                    counter = counter+1

                else:
                    print("\nOptimal pointing position is: ")
                    print(visiPix['PIXRA', 'PIXDEC', 'PIXFOVPROB'][:1])
                    print("NOT passing the cut on dp_dV_FOV > ", obspar.minProbcut)

        else:
            break

    print()
    print("===========================================================================================")
    print()
    # List of suggested pointings
    SuggestedPointings = Table([ObservationTimearray, RAarray, DECarray, P_GWarray, P_GALarray, Round, Fov_obs],
                               names=['Time[UTC]', 'RA[deg]', 'DEC[deg]', 'PGW',
                                      'Pgal', 'Round', "FoV"], )

    print(SuggestedPointings)
    print("Name", name, "Total GW probability covered: ", float('{:1.4f}'.format(float(sum(P_GWarray)))), "Total Gal probability covered: ", sum(P_GALarray),
          "Number of runs that fulfill darkness condition  :", len(
              NightDarkRuns), "Number of effective pointings: ",
          len(ObservationTimearray))
    print('The total probability PGal: ', np.sum(P_GALarray))
    print('The total probability PGW: ', np.sum(P_GWarray))
    return SuggestedPointings, tGals0, area

    # print("===========================================================================================")
    # print()
    # print()


>>>>>>> 7ec776d6
def ObservationStartperObs(obsparameters, ObservationTime0):
    '''
    Mid-level function that is called by Nobs Tiling functions for multiple telescopes to find the first observation time for each observatory involved.  

    :param obsparameters: a list of sets of parameters for each observatory needed to launch the tiling scheduler
    :type obsparameters: list of class ObservationParameters
    :param ObservationTime0: the desired time for scheduling to start 
    :type ObservationTime0: str
    :return: obs_time, SameNight, NewActiveObs, NewActiveObsStart
    rtype: datetime, boolean, list, list
    '''


    print("obsparameters", len(obsparameters))
    # Finding the start time for each observatory and checking if it's now
    FirstDark = np.full(len(obsparameters), False, dtype=bool)
    FirstDark_Flag = np.full(len(obsparameters), False, dtype=bool)
    # print(len(ObsFirstTime))
    obs_time = ObservationTime0
    if obs_time.tzinfo is None:
        obs_time = utc.localize(obs_time)
    ObsFirstTime = []

    j = 0
    for obspar1 in obsparameters:

        dark_at_start = False

        if obsparameters[j].useGreytime:
            dark_at_start = Tools.CheckWindowGrey(obs_time, obsparameters[j])
        if not obsparameters[j].useGreytime:
            dark_at_start = Tools.CheckWindow(obs_time, obsparameters[j])
        FirstDark[j] = dark_at_start

        # THIS WILL CREATE A DATETIME OBJECT WITH IN THE FORM XX+00:00 WITH NO DOTS
        if FirstDark[j] == True:
            FirstDark_Flag[j] = True
            if obs_time.tzinfo is None:
                obs_time = utc.localize(obs_time)
            ObsFirstTime.append(obs_time)
        else:  # THIS WILL CREATE A DATETIME OBJECT WITH IN THE FORM .XX+00:00
            if obsparameters[j].useGreytime:
                ObsFirstTime1 = NextWindowTools.NextObservationWindowGrey(
                    time=obs_time, obspar=obsparameters[j])
                ObsFirstTime.append(ObsFirstTime1)
            if not obsparameters[j].useGreytime:
                ObsFirstTime1 = NextWindowTools.NextObservationWindow(
                    time=obs_time, obspar=obsparameters[j])
                ObsFirstTime.append(ObsFirstTime1)
            if ObsFirstTime1 != False:
                if ObsFirstTime1.tzinfo is None:
                    ObsFirstTime1 = utc.localize(ObsFirstTime1)
                if obs_time.tzinfo is None:
                    obs_time = utc.localize(obs_time)
                if ObsFirstTime1 < obs_time + datetime.timedelta(hours=24):
                    FirstDark_Flag[j] = True
        j += 1

    # Checking which observatories are availabe for observations and saving their start time
    ActiveObsStart = []
    ActiveObs = []
    SameNight = np.full(len(obsparameters), False, dtype=bool)

    j = 0
    for obspar in obsparameters:
        if FirstDark_Flag[j]:
            if ObsFirstTime[j].tzinfo is None:
                ObsFirstTime = utc.localize(ObsFirstTime[j])
            ActiveObsStart.append(ObsFirstTime[j])
            ActiveObs.append(obsparameters[j])
            SameNight[j] = True
        j += 1

    # Sorting observatories according to their first obsevation time available
    NewActiveObsStart = np.sort(ActiveObsStart)
    NewActiveObs = ActiveObs
    ind = np.argsort(ActiveObsStart)
    ind = np.array(ind)
    NewActiveObs = np.take(ActiveObs, ind)

    return obs_time, SameNight, NewActiveObs, NewActiveObsStart


def PGWinFoV_NObs(skymap, nameEvent, ObservationTime0, PointingFile, obsparameters, dirName):
    """
    Mid-level function that is called by GetSchedule to compute a observation schedule for multiple telescopes/observartories based on a 2D method.   

    :param skymap: The object storing sky maps
    :type skymap: SkyMap
    :param nameEvent: The name of the event
    :type nameEvent: str
    :param ObservationTime0: the desired time for scheduling to start 
    :type ObservationTime0: str
    :param PointingFile: The path to the text file containing the pointings that have already been performed before the scheduling
    :type PointingFile: str
    :param obsparameters: a list of sets of parameters for each observatory needed to launch the tiling scheduler
    :type obsparameters: list of class ObservationParameters
    :param dirName: Path to the output directory where the schedules and plots will eb saved
    :type dirName: str
    :return: SuggestedPointings, cat
    rtype: ascii table, astropy table
    """
     
    obs_time, SameNight, NewActiveObs, NewActiveObsStart = ObservationStartperObs(obsparameters, ObservationTime0)


    # START
#################################################################################################################################################
    random.seed()
    RAarray = []
    DECarray = []
    pixlist = []
    ipixlistHR = []
    pixlist1 = []
    ipixlistHR1 = []
    P_GWarray = []
    ObservationTimearray = []
    Round = []
    ObsName = []
    Duration = []
    Fov_obs = []
#################################################################################################################################################
    obspar = obsparameters[0]

    # Retrieve maps
    nside = obspar.reducedNside
    prob = skymap.getMap('prob', obspar.reducedNside)
    highres = skymap.getMap('prob', obspar.HRnside)

    # Create table for 2D probability at 90% containment
    rapix, decpix, areapix = Get90RegionPixReduced(
        prob, obspar.percentageMOC, obspar.reducedNside)
    radecs = co.SkyCoord(rapix, decpix, frame='icrs', unit=(u.deg, u.deg))
    maxRuns = obspar.maxRuns
    # Add observed pixels to pixlist
    if (PointingFile != None):
        print(PointingFile, prob, obspar.reducedNside, obspar.FOV, pixlist)
        pixlist, sumPGW, doneObs = SubstractPointings2D(PointingFile, prob, obspar, pixlist)

        if obspar.countPrevious:
            maxRuns = obspar.maxRuns - doneObs
        print("===========================================================================================")
        print()
        print(f"{name}: Total GW probability already covered: {sumPGW}")
        print(f"Count Previous = {obspar.countPrevious}, Number of pointings already done: {doneObs}, "
            f"Max Runs was {obspar.maxRuns}, now is {maxRuns}")
        print("===========================================================================================")
#################################################################################################################################################
    ITERATION_OBS = 0
    TIME_MIN_ALL = []
    TIME_MIN = obs_time + datetime.timedelta(hours=12)
    if TIME_MIN.tzinfo is None:
        TIME_MIN = utc.localize(TIME_MIN)
    NewActiveObsTime = NewActiveObsStart
    NUMBER_OBS = np.zeros(len(NewActiveObs))
#################################################################################################################################################
    counter = 0
    i = 0
    couter_per_obs = np.zeros(len(NewActiveObs))
    while (i < 500) & any(SameNight):
        for j in range(len(NewActiveObs)):
            obspar = NewActiveObs[j]
            # print(j)
            # print(NewActiveObs[0].name)
            # print(obspar.name)
            ObservationTime = NewActiveObsTime[j]
            if ITERATION_OBS == len(obsparameters):
                TIME_MIN_ALL = []
                ITERATION_OBS = 0
            ITERATION_OBS += 1
            
            if(couter_per_obs[j] >=  maxRuns):
                SameNight[j] = False
            if (TIME_MIN >= NewActiveObsTime[j]) & SameNight[j]:
                ObsBool, yprob = ZenithAngleCut(prob, nside, ObservationTime, obspar.minProbcut,
                                            obspar.maxZenith, obspar.location, obspar.minMoonSourceSeparation, obspar.useGreytime)
                if ObsBool:
                    # Round 1
                    P_GW, TC, pixlist, ipixlistHR = ComputeProbability2D(prob, highres, radecs, obspar.reducedNside, obspar.HRnside, obspar.minProbcut, ObservationTime,
                                                                         obspar.location, obspar.maxZenith, obspar.FOV, nameEvent, pixlist, ipixlistHR, counter, dirName, obspar.useGreytime, obspar.doPlot)
                    # print(P_GW, obspar.name)
                    if ((P_GW <= obspar.minProbcut) and obspar.secondRound):
                        # Try Round 2
                        # print('The minimum probability cut being', minProbcut * 100, '% is, unfortunately, not reached.')
                        yprob1 = highres
                        P_GW, TC, pixlist1, ipixlistHR1 = ComputeProbability2D(prob, yprob1, radecs, obspar.reducedNside, obspar.HRnside, obspar.minProbcut, ObservationTime,
                                                                               obspar.location, obspar.maxZenith, obspar.FOV, nameEvent, pixlist1, ipixlistHR1, counter, dirName, obspar.useGreytime, obspar.doPlot)
                        if ((P_GW <= obspar.minProbcut)):
                            print('Tile Pgw= ', P_GW, ' is smaller than the minProbCut (',
                                  obspar.minProbCut, ') => skip this tile')
                        else:
                            Round.append(2)
                            P_GWarray.append(
                                float('{:1.4f}'.format(float(P_GW))))
                            RAarray.append(
                                float('{:3.4f}'.format(float(TC.ra.deg))))
                            DECarray.append(
                                float('{:3.4f}'.format(float(TC.dec.deg))))
                            ObservationTime = str(
                                ObservationTime).split('+')[0]
                            try:
                                ObservationTime = datetime.datetime.strptime(
                                    ObservationTime, '%Y-%m-%d %H:%M:%S')
                            except ValueError:
                                ObservationTime = str(
                                    ObservationTime).split('.')[0]
                                ObservationTime = datetime.datetime.strptime(
                                    ObservationTime, '%Y-%m-%d %H:%M:%S')
                            ObservationTimearray.append(ObservationTime)
                            ObsName.append(obspar.name)
                            counter = counter + 1
                            couter_per_obs[j] += 1
                            Duration.append(obspar.duration)
                            Fov_obs.append(obspar.FOV)

                    elif (P_GW >= obspar.minProbcut):
                        Round.append(1)
                        P_GWarray.append(float('{:1.4f}'.format(float(P_GW))))
                        RAarray.append(
                            float('{:3.4f}'.format(float(TC.ra.deg))))
                        DECarray.append(
                            float('{:3.4f}'.format(float(TC.dec.deg))))
                        ObservationTime = str(ObservationTime).split('+')[0]
                        try:
                            ObservationTime = datetime.datetime.strptime(
                                ObservationTime, '%Y-%m-%d %H:%M:%S')
                        except ValueError:
                            ObservationTime = str(
                                ObservationTime).split('.')[0]
                            ObservationTime = datetime.datetime.strptime(
                                ObservationTime, '%Y-%m-%d %H:%M:%S')
                        ObservationTimearray.append(ObservationTime)
                        ObsName.append(obspar.name)
                        counter = counter+1
                        couter_per_obs[j] += 1
                        Duration.append(obspar.duration)
                        Fov_obs.append(obspar.FOV)

                # HERE WE DETERMINE THE OBSERVATION DURATION ... FOR NOW WE USE 30 MINS FOR ALL
                NewActiveObsTime[j] = NewActiveObsTime[j] + \
                    datetime.timedelta(minutes=obspar.duration)

                # HERE WE DETERMINE IF WE ARE STILL IN THE SAME NIGHT FOR THIS OBSERVATORY
                # if (NewActiveObsTime[j] > Tools.NextSunrise(obsstart, obspar)) | (obsstart > Tools.NextMoonrise(obsstart, obspar)):

                if not obsparameters[j].useGreytime:
                    if not Tools.CheckWindow(NewActiveObsTime[j], obspar):
                        SameNight[j] = False
                if obsparameters[j].useGreytime:
                    if not Tools.CheckWindowGrey(NewActiveObsTime[j], obspar):
                        SameNight[j] = False
                if obspar.sunDown > 10:
                    if NewActiveObsTime[j] > obs_time + datetime.timedelta(hours=24):
                        SameNight[j] = False

                NUMBER_OBS[j] += 1

            if SameNight[j]:
                TIME_MIN = NewActiveObsTime[j]
                TIME_MIN_ALL.append(TIME_MIN)
                TIME_MIN = np.min(TIME_MIN_ALL)
            else:
                TIME_MIN = TIME_MIN + datetime.timedelta(hours=12)

        i += 1

    SuggestedPointings = Table([ObservationTimearray, RAarray, DECarray, P_GWarray, Round, ObsName, Duration, Fov_obs], names=[
                               'Time[UTC]', 'RA(deg)', 'DEC(deg)', 'PGW', 'Round', 'ObsName', 'Duration', 'FoV'])
    print('The total probability PGW: ', np.sum(P_GWarray))

    return SuggestedPointings, obsparameters

def PGalinFoV_NObs(skymap, nameEvent, ObservationTime0, PointingFile, galFile, obsparameters, dirName):
    """
    Mid-level function that is called by GetSchedule to compute a observation schedule for multiple telescopes/observartories based on a 3D method.  
     
    :param skymap: The object storing skympas
    :type skymap: SkyMap
    :param ObservationTime0: the desired time for scheduling to start 
    :type ObservationTime0: str
    :param PointingFile: The path to the text file containing the pointings that have already been performed before the scheduling
    :type PointingFile: str
    :param galFile: The path to the galaxy catalog
    :type galFile: str   
    :param obsparameters: a list of sets of parameters for each observatory needed to launch the tiling scheduler
    :type obsparameters: list of class ObservationParameters
    :param dirName: Path to the output directory where the schedules and plots will eb saved
    :type dirName: str
    :return: SuggestedPointings, cat, obsparameters
    rtype: ascii table, astropy table, list
    """

    obs_time, SameNight, NewActiveObs, NewActiveObsStart = ObservationStartperObs(obsparameters, ObservationTime0)
    # START
#################################################################################################################################################
    random.seed()
    P_GALarray = []
    P_GWarray = []
    ObservationTimearray = []
    RAarray = []
    DECarray = []
    alreadysumipixarray1 = []
    alreadysumipixarray2 = []
    Round = []
    ObsName = []
    has3D = True
    Duration = []
    Fov_obs = []
#################################################################################################################################################
    obspar = obsparameters[0]

    nside = obspar.HRnside
    prob = skymap.getMap('prob', obspar.HRnside)

    # load galaxy catalogue
    if not obspar.mangrove:
        cat = LoadGalaxies(galFile)
    else:
        cat = LoadGalaxies_SteMgal(galFile)

    # correlate GW map with galaxy catalog, retrieve ordered list
    if not obspar.mangrove:
        cat = skymap.computeGalaxyProbability(cat)
        tGals0 = FilterGalaxies(cat, obspar.minimumProbCutForCatalogue)
        sum_dP_dV = cat['dp_dV'].sum()
    else:
        cat = skymap.computeGalaxyProbability(cat)
        tGals0 = FilterGalaxies(cat, obspar.minimumProbCutForCatalogue)
        tGals0 = MangroveGalaxiesProbabilities(tGals0)
        sum_dP_dV = cat['dp_dV'].sum()

    # Add observed pixels to pixlist
    maxRuns = obspar.maxRuns
    if (PointingFile == None):
        tGals = tGals0
        print('No pointings were given to be substracted')
    else:
        # tGals_aux = tGals
        ra, dec, tGals, AlreadyObservedPgw, AlreadyObservedPgal, alreadysumipixarray1, doneObs= SubstractPointings(
            PointingFile, tGals0, alreadysumipixarray1, sum_dP_dV, prob, obspar, nside)
        maxRuns = obspar.maxRuns - len(ra)
        sumPGW = sum(AlreadyObservedPgw)
        sumPGAL = sum(AlreadyObservedPgal)
        if obspar.countPrevious:
            maxRuns = obspar.maxRuns - doneObs
        print("===========================================================================================")
        print()
        print(f"{name}: Total GW probability already covered: {sumPGW}, "
            f"Total Gal probability already covered: {sumPGAL}")
        print(f"Count Previous = {obspar.countPrevious}, Number of pointings already done: {doneObs}, "
            f"Max Runs was {obspar.maxRuns}, now is {maxRuns}")
        print("===========================================================================================")

    tGals_aux = tGals
    tGals_aux2 = tGals
#################################################################################################################################################
    ITERATION_OBS = 0
    TIME_MIN_ALL = []
    TIME_MIN = obs_time + datetime.timedelta(hours=12)
    if TIME_MIN.tzinfo is None:
        TIME_MIN = utc.localize(TIME_MIN)
    NewActiveObsTime = NewActiveObsStart
    NUMBER_OBS = np.zeros(len(NewActiveObs))
#################################################################################################################################################

    totalProb = 0.
    counter = 0
    # print(SameNight)
    # print(NewActiveObs[0].name, NewActiveObs[1].name, NewActiveObs[2].name)
    # print(NewActiveObsTime)
    i = 0
    couter_per_obs = np.zeros(len(NewActiveObs))
    while (i < 5000) & any(SameNight):
        for j in range(len(NewActiveObs)):
            obspar = NewActiveObs[j]
            ObservationTime = NewActiveObsTime[j]
            if ITERATION_OBS == len(obsparameters):
                TIME_MIN_ALL = []
                ITERATION_OBS = 0

            ITERATION_OBS += 1
            if(couter_per_obs[j] >=  maxRuns):
                SameNight[j] = False
            if (TIME_MIN >= NewActiveObsTime[j]) & SameNight[j]:

                if(obspar.strategy == 'integrated'):
                    visible, altaz, tGals_aux = VisibleAtTime(
                        ObservationTime, tGals_aux, obspar.maxZenith, obspar.location)

                    if (visible):

                        # select galaxies within the slightly enlarged visiblity window
                        visiMask = altaz.alt.value > 90 - \
                            (obspar.maxZenith+obspar.FOV)
                        visiGals = tGals_aux[visiMask]
                        visiGals = ModifyCatalogue(
                            prob, visiGals, obspar.FOV, sum_dP_dV, nside)

                        mask, minz = FulfillsRequirement(
                            visiGals, obspar, UsePix=False)
                        if obspar.useGreytime:
                            maskgrey = FulfillsRequirementGreyObservations(
                                ObservationTime, visiGals, obspar.location, obspar.minMoonSourceSeparation)
                            finalGals = visiGals[mask & maskgrey]
                        if not obspar.useGreytime:
                            finalGals = visiGals[mask]

                        if (finalGals['dp_dV_FOV'][0] > obspar.minProbcut):
                            # final galaxies within the FoV
                            #print(f"Condition met at {ObservationTime}: dp/dV_FOV = {finalGals['dp_dV_FOV'][0]} is greater than {obspar.minProbcut}")
                            if ((finalGals['dp_dV_FOV'][0] < (2 * obspar.minProbcut)) and (sum(P_GWarray) > 0.40) and obspar.secondRound):
                                print('probability', finalGals['dp_dV_FOV'][:1])
                                visible, altaz, tGals_aux2 = VisibleAtTime(
                                    ObservationTime, tGals_aux2, obspar.maxZenith, obspar.location)
                                if (visible):
                                    visiMask = altaz.alt.value > 90 - \
                                        (obspar.maxZenith + obspar.FOV)
                                    visiGals2 = tGals_aux2[visiMask]
                                    visiGals2 = ModifyCatalogue(
                                        prob, visiGals2, obspar.FOV, sum_dP_dV, nside)

                                    mask, minz = FulfillsRequirement(
                                        visiGals2, obspar, UsePix=False)

                                    if obspar.useGreytime:
                                        maskgrey = FulfillsRequirementGreyObservations(
                                            ObservationTime, visiGals2, obspar.location, obspar.minMoonSourceSeparation)
                                        finalGals2 = visiGals2[mask & maskgrey]
                                    if not obspar.useGreytime:
                                        finalGals2 = visiGals2[mask]

                                    p_gal, p_gw, tGals_aux2, alreadysumipixarray2 = ComputeProbPGALIntegrateFoV(
                                        prob, ObservationTime, obspar.location, finalGals2, False, visiGals2, tGals_aux2, sum_dP_dV, alreadysumipixarray2, nside, minz, obspar, counter, nameEvent, dirName, obspar.doPlot)
                                    RAarray.append(float('{:3.4f}'.format(
                                        float(finalGals2['RAJ2000'][:1]))))
                                    DECarray.append(float('{:3.4f}'.format(
                                        float(finalGals2['DEJ2000'][:1]))))
                                    Round.append(2)
                                    P_GALarray.append(float('{:1.4f}'.format(p_gal)))
                                    P_GWarray.append(float('{:1.4f}'.format(p_gw)))
                                    ObservationTime = str(ObservationTime).split('.')[0]
                                    try:
                                        ObservationTime = datetime.datetime.strptime(
                                            ObservationTime, '%Y-%m-%d %H:%M:%S')
                                    except:
                                        ObservationTime = str(
                                            ObservationTime).split('+')[0]
                                        ObservationTime = datetime.datetime.strptime(
                                            ObservationTime, '%Y-%m-%d %H:%M:%S')
                                    ObservationTimearray.append(ObservationTime)
                                    ObsName.append(obspar.name)
                                    counter = counter + 1
                                    couter_per_obs[j] += 1
                                    Duration.append(obspar.duration)
                                    Fov_obs.append(obspar.FOV)

                            else:
                                # print("\n=================================")
                                # print("TARGET COORDINATES AND DETAILS...")
                                # print("=================================")
                                # print(finalGals['RAJ2000', 'DEJ2000', 'Bmag', 'Dist', 'Alt', 'dp_dV','dp_dV_FOV'][:1])
                                p_gal, p_gw, tGals_aux, alreadysumipixarray1 = ComputeProbPGALIntegrateFoV(
                                    prob, ObservationTime, obspar.location, finalGals, False, visiGals, tGals_aux, sum_dP_dV, alreadysumipixarray1, nside, minz, obspar, counter, nameEvent, dirName, obspar.doPlot)
                                RAarray.append(float('{:3.4f}'.format(
                                    float(finalGals['RAJ2000'][:1]))))
                                DECarray.append(float('{:3.4f}'.format(
                                    float(finalGals['DEJ2000'][:1]))))
                                Round.append(1)
                                P_GALarray.append(float('{:1.4f}'.format(p_gal)))
                                P_GWarray.append(float('{:1.4f}'.format(p_gw)))
                                ObservationTime = str(ObservationTime).split('.')[0]
                                try:
                                    ObservationTime = datetime.datetime.strptime(
                                        ObservationTime, '%Y-%m-%d %H:%M:%S')
                                except:
                                    ObservationTime = str(
                                        ObservationTime).split('+')[0]
                                    ObservationTime = datetime.datetime.strptime(
                                        ObservationTime, '%Y-%m-%d %H:%M:%S')
                                ObservationTimearray.append(ObservationTime)
                                ObsName.append(obspar.name)
                                counter = counter + 1
                                couter_per_obs[j] += 1
                                Duration.append(obspar.duration)
                                Fov_obs.append(obspar.FOV)
                            # ObservationTimearrayNamibia.append(Tools.UTCtoNamibia(ObservationTime))

                        else:
                            print(f"Condition NOT met at {ObservationTime}: dp/dV_FOV = {finalGals['dp_dV_FOV'][0]} is greater than {obspar.minProbcut}")


                if(obspar.strategy == 'targeted'):
                        visible, altaz, tGals_aux = VisibleAtTime(
                            ObservationTime, tGals_aux, obspar.maxZenith, obspar.location)
                        if (visible):
                            # select galaxies within the slightly enlarged visiblity window
                            visiMask = altaz.alt.value > 90 - \
                                (obspar.maxZenith+obspar.FOV)
                            visiGals = tGals_aux[visiMask]
                            mask, minz = FulfillsRequirement(
                                visiGals, obspar, UsePix=False)
                            if obspar.useGreytime:
                                maskgrey = FulfillsRequirementGreyObservations(
                                    ObservationTime, visiGals, obspar.location, obspar.minMoonSourceSeparation)
                                finalGals = visiGals[mask & maskgrey]
                            if not obspar.useGreytime:
                                finalGals = visiGals[mask]
                            #print('finalGals', finalGals,tGals['dp_dV'][:1]*obspar.minProbcut)
                            if (finalGals['dp_dV'][0] > tGals['dp_dV'][:1]*obspar.minProbcut):
                                print(f"Condition met at {ObservationTime}: dp/dV = {finalGals['dp_dV'][0]} is greater than {obspar.minProbcut}")
                                if ((finalGals['dp_dV'][0] < (2 * obspar.minProbcut)) and (sum(P_GWarray) > 0.40) and obspar.secondRound):
                                    visible, altaz, tGals_aux2 = VisibleAtTime(
                                        ObservationTime, tGals_aux2, obspar.maxZenith, obspar.location)
                                    if (visible):
                                        visiMask = altaz.alt.value > 90 - \
                                            (obspar.maxZenith + obspar.FOV)
                                        visiGals2 = tGals_aux2[visiMask]
                                        mask, minz = FulfillsRequirement(
                                            visiGals2, obspar, UsePix=False)

                                        if obspar.useGreytime:
                                            maskgrey = FulfillsRequirementGreyObservations(
                                                ObservationTime, visiGals2, obspar.location, obspar.minMoonSourceSeparation)
                                            finalGals2 = visiGals2[mask & maskgrey]
                                        if not obspar.useGreytime:
                                            finalGals2 = visiGals2[mask]
                                        p_gal, p_gw, tGals_aux2, alreadysumipixarray2 = ComputeProbGalTargeted(
                                            prob, ObservationTime, finalGals2, visiGals2, tGals_aux2, sum_dP_dV, alreadysumipixarray2, nside, minz, obspar, counter, dirName)

                                        RAarray.append(float('{:3.4f}'.format(
                                            float(finalGals2['RAJ2000'][:1]))))
                                        DECarray.append(float('{:3.4f}'.format(
                                            float(finalGals2['DEJ2000'][:1]))))
                                        Round.append(2)
                                        P_GALarray.append(float('{:1.4f}'.format(p_gal)))
                                        P_GWarray.append(float('{:1.4f}'.format(p_gw)))
                                        ObservationTimearray.append(ObservationTime.strftime("%Y-%m-%d %H:%M:%S"))
                                        ObsName.append(obspar.name)
                                        counter = counter + 1
                                        couter_per_obs[j] += 1
                                        Duration.append(obspar.duration)
                                        Fov_obs.append(obspar.FOV)

                                    else:  
                                        p_gal, p_gw, tGals_aux, alreadysumipixarray1 = ComputeProbGalTargeted(
                                            prob, ObservationTime, finalGals, visiGals, tGals_aux, sum_dP_dV, alreadysumipixarray1, nside, minz,obspar,counter, dirName)
                                        RAarray.append(float('{:3.4f}'.format(
                                            float(finalGals['RAJ2000'][:1]))))
                                        DECarray.append(float('{:3.4f}'.format(
                                            float(finalGals['DEJ2000'][:1]))))
                                        Round.append(1)
                                        P_GALarray.append(float('{:1.4f}'.format(p_gal)))
                                        P_GWarray.append(float('{:1.4f}'.format(p_gw)))
                                        ObservationTimearray.append(ObservationTime.strftime("%Y-%m-%d %H:%M:%S"))
                                        ObsName.append(obspar.name)
                                        counter = counter + 1
                                        couter_per_obs[j] += 1
                                        Duration.append(obspar.duration)
                                        Fov_obs.append(obspar.FOV)
                                else:
                                    #print("We are in round 1")
                                    p_gal, p_gw, tGals_aux, alreadysumipixarray1 = ComputeProbGalTargeted(
                                            prob, ObservationTime, finalGals, visiGals, tGals_aux, sum_dP_dV, alreadysumipixarray1, nside, minz, obspar, counter, dirName)
                                    RAarray.append(float('{:3.4f}'.format(
                                        float(finalGals['RAJ2000'][:1]))))
                                    DECarray.append(float('{:3.4f}'.format(
                                        float(finalGals['DEJ2000'][:1]))))
                                    Round.append(1)
                                    P_GALarray.append(float('{:1.4f}'.format(p_gal)))
                                    P_GWarray.append(float('{:1.4f}'.format(p_gw)))
                                    ObservationTimearray.append(ObservationTime.strftime("%Y-%m-%d %H:%M:%S"))
                                    ObsName.append(obspar.name)
                                    counter = counter + 1
                                    couter_per_obs[j] += 1
                                    Duration.append(obspar.duration)
                                    Fov_obs.append(obspar.FOV)

                            else:
                                print(f"Condition NOT met at {ObservationTime}: dp/dV = {finalGals['dp_dV'][0]} is greater than {obspar.minProbcut}")

        


                # HERE WE DETERMINE THE OBSERVATION DURATION ... FOR NOW WE USE 30 MINS FOR ALL
                NewActiveObsTime[j] = NewActiveObsTime[j] + \
                    datetime.timedelta(minutes=obspar.duration)

                # HERE WE DETERMINE IF WE ARE STILL IN THE SAME NIGHT FOR THIS OBSERVATORY
                # if (NewActiveObsTime[j] > Tools.NextSunrise(NewActiveObsStart[j], NewActiveObs[j])) | (NewActiveObsStart[j] > Tools.NextMoonrise(obs_time, NewActiveObs[j])):
                if not obsparameters[j].useGreytime:
                    if not Tools.CheckWindow(NewActiveObsTime[j], obspar):
                        SameNight[j] = False
                if obsparameters[j].useGreytime:
                    if not Tools.CheckWindowGrey(NewActiveObsTime[j], obspar):
                        SameNight[j] = False
                if obspar.sunDown > 10:
                    if NewActiveObsTime[j] > obs_time + datetime.timedelta(hours=24):
                        SameNight[j] = False

                NUMBER_OBS[j] += 1

            if SameNight[j]:
                TIME_MIN = NewActiveObsTime[j]
                TIME_MIN_ALL.append(TIME_MIN)
                TIME_MIN = np.min(TIME_MIN_ALL)
            else:
                TIME_MIN = TIME_MIN + datetime.timedelta(hours=12)

        i += 1

    SuggestedPointings = Table([ObservationTimearray, RAarray, DECarray, P_GWarray, P_GALarray, Round, ObsName, Duration, Fov_obs], names=[
                               'Time[UTC]', 'RA(deg)', 'DEC(deg)', 'PGW', 'Pgal', 'Round', 'ObsName', 'Duration', 'FoV'])
    print('The total probability PGal: ', np.sum(P_GALarray))
    print('The total probability PGW: ', np.sum(P_GWarray))
    return SuggestedPointings, tGals0, obsparameters<|MERGE_RESOLUTION|>--- conflicted
+++ resolved
@@ -277,18 +277,11 @@
             maxRuns = obspar.maxRuns - doneObs
         print("===========================================================================================")
         print()
-<<<<<<< HEAD
-        print(nameEvent, "Total GW probability already covered: ", sumPGW,
-            "Total Gal probability already covered: ",
-            sumPGAL, "Number of effective pointings already done: ", len(np.atleast_1d(ra)))
-
-=======
         print(f"{name}: Total GW probability already covered: {sumPGW}, "
             f"Total Gal probability already covered: {sumPGAL}")
         print(f"Count Previous = {obspar.countPrevious}, Number of pointings already done: {doneObs}, "
             f"Max Runs was {obspar.maxRuns}, now is {maxRuns}")
         print("===========================================================================================")
->>>>>>> 7ec776d6
     ##########################
 
     tGals_aux = tGals
@@ -513,224 +506,7 @@
     print('The total probability PGW: ', np.sum(P_GWarray))
     return SuggestedPointings, tGals0
 
-<<<<<<< HEAD
-=======
-
-def PGalinFoV_PixRegion(filename,ObservationTime0,PointingFile,galFile, obspar,dirName):
-    """
-    Mid-level function that is called by GetSchedule to compute a observation schedule based on a 3D method.  
-    Depending on the user input in the configuration file and the telescope FoV the pointings use the targtet galaxy strategy or integrated galaxy probability strategy.
-    
-    :param filename: the name of the probability map file
-    :type filename: str
-    :param ObservationTime0: the desired time for scheduling to start 
-    :type ObservationTime0: str
-    :param PointingFile: The path to the text file containing the pointings that have already been performed before the scheduling
-    :type PointingFile: str
-    :param galFile: The path to the galaxy catalog
-    :type galFile: str   
-    :param obspar: Class containing the telescope configuration parameters to be used in the scheduling
-    :type obspar: Observation parameters class
-    :param dirName: Path to the output directory where the schedules and plots will eb saved
-    :type dirName: str
-    :return: SuggestedPointings, cat
-    rtype: ascii table, astropy table
-    """
-
-
-#(filename, ObservationTime, PointingsFile, galaxies, obspar, dirName)
-    # Main parameters from config
-
-    ###############################
-
-    # load galaxy catalog from local file
-    # this could be done at the beginning of the night to save time
-    # galFile='./GLADE_2clean.txt'
-
-    if not obspar.mangrove:
-        cat = LoadGalaxies(galFile)
-    else:
-        cat = LoadGalaxies_SteMgal(galFile)
-
-    name = filename.split('.')[0].split('/')[-1]
-
-    # name = "Default"
-    # if ('G' in filename):
-    #    names = filename.split("_")
-    #    name = names[0]
-
-    print()
-    print('-------------------   NEW EVENT   --------------------')
-    print()
-
-    print('Loading map from ', filename)
-    tprob, distmu, distsigma, distnorm, detectors, fits_id, thisDistance, thisDistanceErr = LoadHealpixMap(filename)
-    prob = hp.pixelfunc.ud_grade(tprob,obspar.reducedNside,power=-2)
-    npix = len(prob)
-    nside = hp.npix2nside(npix)
-
-    has3D = True
-    if (len(distnorm) == 0):
-        print("Found a generic map without 3D information")
-        # flag the event for special treatment
-        has3D = False
-    else:
-        print("Found a 3D reconstruction")
-
-    # correlate GW map with galaxy catalog, retrieve ordered list
-    if not obspar.mangrove:
-        tGals0, sum_dP_dV = CorrelateGalaxies_LVC(tprob, distmu, distsigma, distnorm, cat, has3D, obspar.minimumProbCutForCatalogue)
-    else:
-        tGals0, sum_dP_dV = CorrelateGalaxies_LVC_SteMass(tprob, distmu, distsigma, thisDistance, thisDistanceErr, distnorm, cat, has3D, obspar.minimumProbCutForCatalogue)
-
-    alreadysumipixarray1 = []
-    alreadysumipixarray2 = []
-    #########################   
-    maxRuns = obspar.maxRuns
-    if (PointingFile == None):
-        tGals = tGals0
-        print('No pointings were given to be substracted')
-    else:
-        # tGals_aux = tGals
-        ra, dec, tGals, AlreadyObservedPgw, AlreadyObservedPgal, alreadysumipixarray1, doneObs = SubstractPointings(
-            PointingFile, tGals0, alreadysumipixarray1, sum_dP_dV, prob, obspar, nside)
-        sumPGW = sum(AlreadyObservedPgw)
-        sumPGAL = sum(AlreadyObservedPgal)
-
-        # ObservedPointings = Table([time, ra, dec, AlreadyObservedPgw, AlreadyObservedPgal],names=['Time[UTC]', 'RA(deg)', 'DEC(deg)', 'Covered GW probability','Pgal covered'])
-        # print(ObservedPointings)
-        if obspar.countPrevious:
-            maxRuns = obspar.maxRuns - doneObs
-        print("===========================================================================================")
-        print()
-        print(f"{name}: Total GW probability already covered: {sumPGW}, "
-            f"Total Gal probability already covered: {sumPGAL}")
-        print(f"Count Previous = {obspar.countPrevious}, Number of pointings already done: {doneObs}, "
-            f"Max Runs was {obspar.maxRuns}, now is {maxRuns}")
-        print("===========================================================================================")
-    #########################
-
-    tGals_aux = tGals
-    tGals_aux2 = tGals
-
-    P_GALarray = []
-    P_GWarray = []
-    ObservationTimearray = []
-    RAarray = []
-    DECarray = []
-    ObsName = []
-    Duration = []
-    Fov_obs = []
-
-
-    # In case one wants to see if a next round would give us better results..
-    # So the time will be j-1
-    nextround = False
-    Round = []
-    print('----------   NEW FOLLOW-UP ATTEMPT   ----------')
-    print('maxRuns: ', maxRuns, 'MinimumProbCutForCatalogue: ',
-          obspar.minimumProbCutForCatalogue)
-
-    if (obspar.useGreytime):
-        NightDarkRuns = NightDarkObservationwithGreyTime(
-            ObservationTime0, obspar)
-    else:
-        NightDarkRuns = NightDarkObservation(ObservationTime0, obspar)
-
-    totalProb = 0.
-    n = 0
-
-    ###############################
-
-    # Get the RA & DEC of pixles of the pixels in an enclosed probability region (% precised by percentageMOC).
-    # Reduce these RA DEC to angles in maps with smaller resolution (reducedNside)
-
-    pix_ra1, pix_dec1, area = Get90RegionPixReduced(prob,obspar.PercentCoverage,obspar.reducedNside)
-
-
-    ##############################
-    counter = 0
-    for j in range(0, len(NightDarkRuns)):
-        if (len(ObservationTimearray) < maxRuns):
-            ObservationTime = NightDarkRuns[j]
-            if (nextround):
-                ObservationTime = NightDarkRuns[j - 1]
-                nextround = False
-            visible, altaz, tGals_aux = VisibleAtTime(ObservationTime, tGals_aux, obspar.maxZenith,
-                                                      obspar.location)
-
-            if (visible):
-
-                # select galaxies within the slightly enlarged visiblity window
-                visiMask = altaz.alt.value > 90 - \
-                    (obspar.maxZenith + obspar.FOV)
-                visiGals = tGals_aux[visiMask]
-
-                mask, minz = FulfillsRequirement(
-                    visiGals, obspar, UsePix=True)
-
-                finalGals = visiGals[mask]
-                visiPix = ModifyCataloguePIX(pix_ra1, pix_dec1, ObservationTime, obspar.maxZenith, tprob, finalGals, obspar.FOV,
-                                             sum_dP_dV, nside, obspar.reducedNside, minz,obspar.location)
-
-                if (visiPix['PIXFOVPROB'][0] > obspar.minProbcut):
-                    n = n + 1
-                    # final galaxies within the FoV
-
-                    # print("\n=================================")
-                    # print("TARGET COORDINATES AND DETAILS...")
-                    # print("=================================")
-                    # print(finalGals['RAJ2000', 'DEJ2000', 'Bmag', 'Dist', 'Alt', 'dp_dV','dp_dV_FOV'][:1])
-                    p_gal, p_gw, tGals_aux, alreadysumipixarray1 = ComputeProbPGALIntegrateFoV(prob, ObservationTime, obspar.location,
-                                                                                               visiPix, True, visiGals,
-                                                                                               tGals_aux, sum_dP_dV,
-                                                                                               alreadysumipixarray1,
-                                                                                               nside, minz, obspar, counter, name, dirName, obspar.doPlot)
-                    RAarray.append(
-                        float('{:3.4f}'.format(float(visiPix['PIXRA'][:1]))))
-                    DECarray.append(
-                        float('{:3.4f}'.format(float(visiPix['PIXDEC'][:1]))))
-                    Round.append(1)
-                    P_GALarray.append(float('{:1.4f}'.format(p_gal)))
-                    P_GWarray.append(float('{:1.4f}'.format(p_gw)))
-                    ObservationTimearray.append(
-                        str(ObservationTime).split('.')[0])
-                    Fov_obs.append(obspar.FOV)
-                    ObsName.append(obspar.name)
-                    Duration.append(obspar.duration)
-                    counter = counter+1
-
-                else:
-                    print("\nOptimal pointing position is: ")
-                    print(visiPix['PIXRA', 'PIXDEC', 'PIXFOVPROB'][:1])
-                    print("NOT passing the cut on dp_dV_FOV > ", obspar.minProbcut)
-
-        else:
-            break
-
-    print()
-    print("===========================================================================================")
-    print()
-    # List of suggested pointings
-    SuggestedPointings = Table([ObservationTimearray, RAarray, DECarray, P_GWarray, P_GALarray, Round, Fov_obs],
-                               names=['Time[UTC]', 'RA[deg]', 'DEC[deg]', 'PGW',
-                                      'Pgal', 'Round', "FoV"], )
-
-    print(SuggestedPointings)
-    print("Name", name, "Total GW probability covered: ", float('{:1.4f}'.format(float(sum(P_GWarray)))), "Total Gal probability covered: ", sum(P_GALarray),
-          "Number of runs that fulfill darkness condition  :", len(
-              NightDarkRuns), "Number of effective pointings: ",
-          len(ObservationTimearray))
-    print('The total probability PGal: ', np.sum(P_GALarray))
-    print('The total probability PGW: ', np.sum(P_GWarray))
-    return SuggestedPointings, tGals0, area
-
-    # print("===========================================================================================")
-    # print()
-    # print()
-
-
->>>>>>> 7ec776d6
+
 def ObservationStartperObs(obsparameters, ObservationTime0):
     '''
     Mid-level function that is called by Nobs Tiling functions for multiple telescopes to find the first observation time for each observatory involved.  
