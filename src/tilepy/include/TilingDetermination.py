--- conflicted
+++ resolved
@@ -18,7 +18,7 @@
 #       Mid-level functions use to obtain the tiling observation scheduling          
 ##################################################################################################
 
-<<<<<<< HEAD
+
 from .PointingTools import (NightDarkObservation,
                             NightDarkObservationwithGreyTime, LoadHealpixMap, LoadHealpixUNIQMap,
                             Get90RegionPixReduced, ZenithAngleCut, ComputeProbability2D,
@@ -30,8 +30,6 @@
 import numpy as np
 from astropy import units as u
 from astropy.table import Table
-=======
->>>>>>> a3bc8943
 import datetime
 import random
 
@@ -716,22 +714,14 @@
                 if ObsBool:
                     # Round 1
                     P_GW, TC, pixlist, ipixlistHR = ComputeProbability2D(prob, highres, radecs, obspar.reducedNside, obspar.HRnside, obspar.minProbcut, ObservationTime,
-<<<<<<< HEAD
                                                                          obspar.location, obspar.maxZenith, obspar.FOV, name, pixlist, ipixlistHR, counter, dirName, obspar.useGreytime, obspar.doPlot, ipixlistHROcc)
-=======
-                                                                         obspar.location, obspar.maxZenith, obspar.FOV, nameEvent, pixlist, ipixlistHR, counter, dirName, obspar.useGreytime, obspar.doPlot)
->>>>>>> a3bc8943
                     # print(P_GW, obspar.name)
                     if ((P_GW <= obspar.minProbcut) and obspar.secondRound):
                         # Try Round 2
                         # print('The minimum probability cut being', minProbcut * 100, '% is, unfortunately, not reached.')
                         yprob1 = highres
                         P_GW, TC, pixlist1, ipixlistHR1 = ComputeProbability2D(prob, yprob1, radecs, obspar.reducedNside, obspar.HRnside, obspar.minProbcut, ObservationTime,
-<<<<<<< HEAD
                                                                                obspar.location, obspar.maxZenith, obspar.FOV, name, pixlist1, ipixlistHR1, counter, dirName, obspar.useGreytime, obspar.doPlot, ipixlistHROcc)
-=======
-                                                                               obspar.location, obspar.maxZenith, obspar.FOV, nameEvent, pixlist1, ipixlistHR1, counter, dirName, obspar.useGreytime, obspar.doPlot)
->>>>>>> a3bc8943
                         if ((P_GW <= obspar.minProbcut)):
                             print('Tile Pgw= ', P_GW, ' is smaller than the minProbCut (',
                                   obspar.minProbCut, ') => skip this tile')
