#
# Copyright (C) 2016-2024  tilepy developers (Monica Seglar-Arroyo, Halim Ashkar, Fabian Schussler, Mathieu de Bony)
#
# This program is free software: you can redistribute it and/or modify
# it under the terms of the GNU General Public License as published by
# the Free Software Foundation, either version 3 of the License, or
# (at your option) any later version.
#
# This program is distributed in the hope that it will be useful,
# but WITHOUT ANY WARRANTY; without even the implied warranty of
# MERCHANTABILITY or FITNESS FOR A PARTICULAR PURPOSE.  See the
# GNU General Public License for more details.
#
# You should have received a copy of the GNU General Public License
# along with this program.  If not, see <https://www.gnu.org/licenses/>.
#

##################################################################################################
#                        Observation scheduler of GBM alerts and GW events                       #
##################################################################################################


import os

import astropy.units as u
from astropy.io import ascii
from astropy.table import Table

from .MapManagement import MapReader
from .MapManagement import SkyMap
from .PointingPlotting import PointingPlotting
from .RankingObservationTimes import RankingTimes, RankingTimes_2D, Ranking_Space, Ranking_Space_AI
from .TilingDetermination import PGWinFoV, PGalinFoV
from .TilingDetermination import PGWinFoV_NObs, PGalinFoV_NObs
from .TilingDetermination import PGWinFoV_Space_NObs, PGalinFoV_Space_NObs

__all__ = [
    "GetSchedule",
    "GetUniversalSchedule",
]


def GetSchedule(obspar):
    """
    Top level function that is called by the user with specific arguments and creates a folder 
    with the tiling schedules for a single telescope and visibility plots.  

    :param obspar: the set of parameters needed to launch the tiling scheduler
    :type obspar: class ObservationParameters
    """

    raw_map = MapReader(obspar)
    skymap = SkyMap(obspar, raw_map)

    if obspar.locCut90 != None:
        area_90 = skymap.getArea(0.9).to_value(u.deg*u.deg)
        if obspar.locCut90 < area_90:
            print('The 90% area (' + str(area_90) + ' deg^2) is larger than the maximum allowed in the configuration (' + str(obspar.locCut90) + ' deg^2)')
            return

    print("===========================================================================================")

    outputDir = "%s/%s" % (obspar.outDir, raw_map.name_event)

    if skymap.is3D:
        dirName = f"{outputDir}/PGallinFoV{obspar.strategy}"
        galaxies = obspar.datasetDir + obspar.galcatName
    else:
        dirName = f"{outputDir}/PGinFoV"

    if not os.path.exists(dirName):
        os.makedirs(dirName)

    if skymap.is3D:
        print("===========================================================================================")
        print("Starting the 3D pointing calculation with the following parameters\n")
        print("Filename: ", raw_map.name_event)
        print("Date: ", obspar.obsTime)
        print("Previous pointings: ", obspar.pointingsFile)
        print("Catalog: ", galaxies)
        print("Dataset: ", obspar.datasetDir)
        print("Output: ", outputDir)
        print("===========================================================================================")
        print()

        SuggestedPointings, cat = PGalinFoV(skymap, raw_map.name_event, galaxies, obspar, dirName)

        if (len(SuggestedPointings) != 0):
            FOLLOWUP = True
            outfilename = '%s/SuggestedPointings_GalProbOptimisation.txt' % dirName
            ascii.write(SuggestedPointings, outfilename,
                        overwrite=True, fast_writer=False)
            print()
            print(f"Resulting pointings file is {outfilename}")
            if (obspar.doRank):
                RankingTimes(obspar.obsTime, skymap, cat, obspar, dirName,
                             '%s/SuggestedPointings_GalProbOptimisation.txt' % dirName, obspar.obs_name)
            if (obspar.doPlot):
                PointingPlotting(skymap.getMap('prob', obspar.HRnside), obspar, raw_map.name_event, dirName,
                                 '%s/SuggestedPointings_GalProbOptimisation.txt' % dirName, obspar.obs_name, cat)
        else:
            FOLLOWUP = False
            print('No observations are scheduled')

    else:

        print("===========================================================================================")
        print("Starting the 2D pointing calculation with the following parameters\n")
        print("Filename: ", raw_map.name_event)
        print("Date: ", obspar.obsTime)
        print("Previous pointings: ", obspar.pointingsFile)
        print("Dataset: ", obspar.datasetDir)
        print("Output: ", outputDir)
        print("===========================================================================================")
        print()

        SuggestedPointings, t0 = PGWinFoV(skymap, raw_map.name_event, obspar, dirName)

        if (len(SuggestedPointings) != 0):
            gal = []
            FOLLOWUP = True
            outfilename = '%s/SuggestedPointings_2DProbOptimisation.txt' % dirName
            ascii.write(SuggestedPointings, outfilename,
                        overwrite=True, fast_writer=False)
            print()
            print(f"Resulting pointings file is {outfilename}")
            if (obspar.doRank):
                RankingTimes_2D(obspar.obsTime, skymap.getMap('prob', obspar.HRnside), obspar, dirName,
                                '%s/SuggestedPointings_2DProbOptimisation.txt' % dirName, obspar.obs_name)
            if (obspar.doPlot):
                PointingPlotting(skymap.getMap('prob', obspar.HRnside), obspar, raw_map.name_event, dirName,
                                 '%s/SuggestedPointings_2DProbOptimisation.txt' % dirName, obspar.obs_name, gal)
        else:
            FOLLOWUP = False
            print('No observations are scheduled')


def GetUniversalSchedule(obspar):
    '''
    Top level function that is called by the user with specific arguments and creates a folder
    with the tiling schedules for multiple telescopes/observartories and visibility plots.

    :param obspar: a list of sets of parameters for each observatory needed to launch the tiling scheduler
    :type obsparameters: list of class ObservationParameters
    '''

    raw_map = MapReader(obspar[0])
    skymap = SkyMap(obspar[0], raw_map)
    base = obspar[0].base
    print("base base ", base)

    print("===========================================================================================")
    ObservationTime = obspar[0].obsTime
    outputDir = "%s/%s" % (obspar[0].outDir, raw_map.name_event)
    galaxies = obspar[0].datasetDir + obspar[0].galcatName
    cat = None

    #SPACE
    if base == "space":
        if skymap.is3D:
            print("===========================================================================================")
            print("Starting the 3D pointing calculation with the following parameters\n")
            print("Filename: ", raw_map.name_event)
            print("Date: ", obspar[0].obsTime)
            print("Catalog: ", obspar[0].galcatName)
            print("Dataset: ", obspar[0].datasetDir)
            print("Output: ", outputDir)
            print("===========================================================================================")
            print()
            dirName = '%s/PGalinFoV_NObs_Space' % outputDir
            if not os.path.exists(dirName):
                os.makedirs(dirName)
            galaxies = obspar[0].datasetDir + obspar[0].galcatName
            SuggestedPointings, SatTimes, SAA = PGalinFoV_Space_NObs(skymap, raw_map.name_event, ObservationTime, obspar[0].pointingsFile, galaxies, obspar, dirName)
            print(SatTimes, SAA)

        else:
            print("===========================================================================================")
            print("Starting the 2D pointing calculation with the following parameters\n")
            print("Filename: ", raw_map.name_event)
            print("Date: ", obspar[0].obsTime)
            print("Dataset: ", obspar[0].datasetDir)
            print("Output: ", outputDir)
            print("===========================================================================================")
            print()
            dirName = '%s/PGWinFoV_Space_NObs' % outputDir
            if not os.path.exists(dirName):
                os.makedirs(dirName)
            SuggestedPointings, SatTimes, SAA = PGWinFoV_Space_NObs(
                skymap, raw_map.name_event, ObservationTime, obspar[0].pointingsFile, obspar, dirName)

    
    else:
        #GROUND
        if skymap.is3D:
            print("===========================================================================================")
            print("Starting the 3D pointing calculation with the following parameters\n")
            print("Filename: ", raw_map.name_event)
            print("Date: ", obspar[0].obsTime)
            print("Catalog: ", obspar[0].galcatName)
            print("Dataset: ", obspar[0].datasetDir)
            print("Output: ", outputDir)
            print("===========================================================================================")
            print()
            dirName = '%s/PGalinFoV_NObs' % outputDir
            galaxies = obspar[0].datasetDir + obspar[0].galcatName
            if not os.path.exists(dirName):
                os.makedirs(dirName)
            SuggestedPointings, cat, obspar = PGalinFoV_NObs(
                skymap, raw_map.name_event, ObservationTime, obspar[0].pointingsFile, galaxies, obspar, dirName)
        else:
            print("===========================================================================================")
            print("Starting the 2D pointing calculation with the following parameters\n")
            print("Filename: ", raw_map.name_event)
            print("Date: ", obspar[0].obsTime)
            print("Dataset: ", obspar[0].datasetDir)
            print("Output: ", outputDir)
            print("===========================================================================================")
            print()
            dirName = '%s/PGWinFoV_NObs' % outputDir
            if not os.path.exists(dirName):
                os.makedirs(dirName)
            SuggestedPointings, obspar = PGWinFoV_NObs(
                skymap, raw_map.name_event, ObservationTime, obspar[0].pointingsFile, obspar, dirName)
        
        
    if (len(SuggestedPointings) != 0):
        print(SuggestedPointings)
        FOLLOWUP = True
        outfilename = '%s/SuggestedPointings_GWOptimisation.txt' % dirName
        ascii.write(SuggestedPointings, outfilename,
                    overwrite=True, fast_writer=False)
        print()
        print(f"Resulting pointings file is {outfilename}")
<<<<<<< HEAD

        if base != "space":
            # for obspar in parameters:
            for j in range(len(obspar)):
                obspar1 = obspar[j]
                SuggestedPointings_1 = SuggestedPointings[SuggestedPointings['ObsName'] == obspar1.name]
                print(SuggestedPointings_1)
                if (len(SuggestedPointings_1) != 0):
                    ascii.write(SuggestedPointings_1, '%s/SuggestedPointings_GWOptimisation_%s.txt' %
                                (dirName, obspar[j].name), overwrite=True, fast_writer=False)
                    RankingTimes_2D(ObservationTime, skymap.getMap('prob', obspar[j].HRnside), obspar[j], dirName,
                                    '%s/SuggestedPointings_GWOptimisation_%s.txt' % (dirName, obspar[j].name),
                                    obspar[j].name)
                    PointingPlotting(skymap.getMap('prob', obspar[j].HRnside), obspar[j], obspar[j].name, dirName,
                                    '%s/SuggestedPointings_GWOptimisation_%s.txt' % (
                                        dirName, obspar[j].name), obspar[j].name, cat)
            PointingPlotting(skymap.getMap('prob', obspar[j].HRnside), obspar[0], "all", dirName, '%s/SuggestedPointings_GWOptimisation.txt' % dirName, "all",
                            cat)
        else:
            for j in range(len(obspar)):
                obspar1 = obspar[j]
                SuggestedPointings_1 = SuggestedPointings[SuggestedPointings['ObsName'] == obspar1.name]
                print(SuggestedPointings_1)
                time_table = Table([SatTimes, SAA], names=('SatTimes', 'SAA'))
                ascii.write(time_table, '%s/SAA_Times_%s.txt' %
                                (dirName, obspar[j].name), overwrite=True, fast_writer=False)
                if (len(SuggestedPointings_1) != 0):
                    ascii.write(SuggestedPointings_1, '%s/SuggestedPointings_GWOptimisation_%s.txt' %
                                (dirName, obspar[j].name), overwrite=True, fast_writer=False)
                    Ranking_Space(dirName, '%s/SuggestedPointings_GWOptimisation_%s.txt' % (dirName, obspar[j].name))
                    Ranking_Space_AI(dirName, '%s/SuggestedPointings_GWOptimisation_%s.txt' % (dirName, obspar[j].name))

                    
=======
        # for obspar in parameters:
        for j in range(len(obspar)):
            obspar1 = obspar[j]
            SuggestedPointings_1 = SuggestedPointings[SuggestedPointings['ObsName'] == obspar1.obs_name]
            print(SuggestedPointings_1)
            if (len(SuggestedPointings_1) != 0):
                ascii.write(SuggestedPointings_1, '%s/SuggestedPointings_GWOptimisation_%s.txt' %
                            (dirName, obspar[j].obs_name), overwrite=True, fast_writer=False)
                RankingTimes_2D(ObservationTime, skymap.getMap('prob', obspar[j].HRnside), obspar[j], dirName,
                                '%s/SuggestedPointings_GWOptimisation_%s.txt' % (dirName, obspar[j].obs_name),
                                obspar[j].obs_name)
                PointingPlotting(skymap.getMap('prob', obspar[j].HRnside), obspar[j], obspar[j].obs_name, dirName,
                                 '%s/SuggestedPointings_GWOptimisation_%s.txt' % (
                                     dirName, obspar[j].obs_name), obspar[j].obs_name, cat)
        PointingPlotting(skymap.getMap('prob', obspar[j].HRnside), obspar[0], "all", dirName, '%s/SuggestedPointings_GWOptimisation.txt' % dirName, "all",
                         cat)
>>>>>>> 51226026
    else:
        FOLLOWUP = False
        print('No observations are scheduled')<|MERGE_RESOLUTION|>--- conflicted
+++ resolved
@@ -232,7 +232,6 @@
                     overwrite=True, fast_writer=False)
         print()
         print(f"Resulting pointings file is {outfilename}")
-<<<<<<< HEAD
 
         if base != "space":
             # for obspar in parameters:
@@ -265,25 +264,6 @@
                     Ranking_Space(dirName, '%s/SuggestedPointings_GWOptimisation_%s.txt' % (dirName, obspar[j].name))
                     Ranking_Space_AI(dirName, '%s/SuggestedPointings_GWOptimisation_%s.txt' % (dirName, obspar[j].name))
 
-                    
-=======
-        # for obspar in parameters:
-        for j in range(len(obspar)):
-            obspar1 = obspar[j]
-            SuggestedPointings_1 = SuggestedPointings[SuggestedPointings['ObsName'] == obspar1.obs_name]
-            print(SuggestedPointings_1)
-            if (len(SuggestedPointings_1) != 0):
-                ascii.write(SuggestedPointings_1, '%s/SuggestedPointings_GWOptimisation_%s.txt' %
-                            (dirName, obspar[j].obs_name), overwrite=True, fast_writer=False)
-                RankingTimes_2D(ObservationTime, skymap.getMap('prob', obspar[j].HRnside), obspar[j], dirName,
-                                '%s/SuggestedPointings_GWOptimisation_%s.txt' % (dirName, obspar[j].obs_name),
-                                obspar[j].obs_name)
-                PointingPlotting(skymap.getMap('prob', obspar[j].HRnside), obspar[j], obspar[j].obs_name, dirName,
-                                 '%s/SuggestedPointings_GWOptimisation_%s.txt' % (
-                                     dirName, obspar[j].obs_name), obspar[j].obs_name, cat)
-        PointingPlotting(skymap.getMap('prob', obspar[j].HRnside), obspar[0], "all", dirName, '%s/SuggestedPointings_GWOptimisation.txt' % dirName, "all",
-                         cat)
->>>>>>> 51226026
     else:
         FOLLOWUP = False
         print('No observations are scheduled')