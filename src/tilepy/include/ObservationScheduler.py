--- conflicted
+++ resolved
@@ -70,11 +70,7 @@
     if not os.path.exists(dirName):
         os.makedirs(dirName)
 
-<<<<<<< HEAD
     if skymap.is3D:
-=======
-    if has3D:
->>>>>>> 7ec776d6
         print("===========================================================================================")
         print("Starting the 3D pointing calculation with the following parameters\n")
         print("Filename: ", raw_map.name_event)
@@ -94,22 +90,13 @@
             ascii.write(SuggestedPointings, outfilename,
                         overwrite=True, fast_writer=False)
             print()
-<<<<<<< HEAD
+            print(f"Resulting pointings file is {outfilename}")
             if (obspar.doRank):
                 RankingTimes(obspar.obsTime, skymap, cat, obspar, obspar.alertType, dirName,
                              '%s/SuggestedPointings_GalProbOptimisation.txt' % dirName, obspar.name)
             if (obspar.doPlot):
                 PointingPlotting(skymap.getMap('prob', obspar.HRnside), obspar, raw_map.name_event, dirName,
                                  '%s/SuggestedPointings_GalProbOptimisation.txt' % dirName, obspar.name, cat)
-=======
-            print(f"Resulting pointings file is {outfilename}")
-            if(obspar.doRank):
-                RankingTimes(obspar.obsTime, filename, cat, obspar, obspar.alertType, dirName,
-                            '%s/SuggestedPointings_GalProbOptimisation.txt' % dirName, obspar.name)
-            if(obspar.doPlot):
-                PointingPlotting(prob, obspar, name, dirName,
-                                '%s/SuggestedPointings_GalProbOptimisation.txt' % dirName, obspar.name, cat)
->>>>>>> 7ec776d6
         else:
             FOLLOWUP = False
             print('No observations are scheduled')
@@ -135,14 +122,9 @@
             ascii.write(SuggestedPointings, outfilename,
                         overwrite=True, fast_writer=False)
             print()
-<<<<<<< HEAD
+            print(f"Resulting pointings file is {outfilename}")
             if (obspar.doRank):
                 RankingTimes_2D(obspar.obsTime, skymap.getMap('prob', obspar.HRnside), obspar, obspar.alertType, dirName,
-=======
-            print(f"Resulting pointings file is {outfilename}")
-            if(obspar.doRank):
-                RankingTimes_2D(obspar.obsTime, prob, obspar, obspar.alertType, dirName,
->>>>>>> 7ec776d6
                                 '%s/SuggestedPointings_2DProbOptimisation.txt' % dirName, obspar.name)
             if (obspar.doPlot):
                 PointingPlotting(skymap.getMap('prob', obspar.HRnside), obspar, raw_map.name_event, dirName,
@@ -160,15 +142,9 @@
     :param obspar: a list of sets of parameters for each observatory needed to launch the tiling scheduler
     :type obsparameters: list of class ObservationParameters
     '''
-<<<<<<< HEAD
 
     raw_map = MapReader(obspar[0])
     skymap = SkyMap(obspar[0], raw_map)
-=======
-    fitsMap, filename, name = GetSkymap(obspar[0])
-
-    prob, has3D, origNSIDE = Check2Dor3D(fitsMap, filename, obspar[0])
->>>>>>> 7ec776d6
 
     print("===========================================================================================")
     ObservationTime = obspar[0].obsTime
@@ -176,11 +152,7 @@
     galaxies = obspar[0].datasetDir + obspar[0].galcatName
     cat = None
 
-<<<<<<< HEAD
     if skymap.is3D:
-=======
-    if has3D:
->>>>>>> 7ec776d6
         print("===========================================================================================")
         print("Starting the 3D pointing calculation with the following parameters\n")
         print("Filename: ", raw_map.name_event)
